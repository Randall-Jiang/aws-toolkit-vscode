--- conflicted
+++ resolved
@@ -2356,12 +2356,6 @@
         "bytes": "^3.1.0",
         "cross-spawn": "^7.0.3",
         "fs-extra": "^10.0.0",
-<<<<<<< HEAD
-=======
-        "graphql": "^15.5.0",
-        "graphql-request": "^3.4.0",
-        "handlebars": "^4.7.7",
->>>>>>> 36db3122
         "immutable": "^4.0.0-rc.12",
         "js-yaml": "^4.1.0",
         "jsonc-parser": "^3.0.0",
