--- conflicted
+++ resolved
@@ -734,14 +734,11 @@
                     "id": "aws.AmazonQChatView",
                     "name": "%AWS.amazonq.chat%",
                     "when": "!isCloud9"
-<<<<<<< HEAD
-=======
                 },
                 {
                     "id": "aws.AmazonQNeverShowBadge",
                     "name": "",
                     "when": "false"
->>>>>>> 2b3c35c1
                 }
             ],
             "aws-explorer": [
@@ -1262,13 +1259,10 @@
                     "when": "aws.isDevMode || isCloud9"
                 },
                 {
-<<<<<<< HEAD
                     "command": "aws.openInApplicationComposer",
                     "when": "false"
                 },
                 {
-=======
->>>>>>> 2b3c35c1
                     "command": "aws.amazonq.learnMore",
                     "when": "false"
                 }
@@ -1471,23 +1465,8 @@
                     "group": "1_amazonQ@1"
                 },
                 {
-<<<<<<< HEAD
-                    "command": "aws.codecatalyst.openDevEnv",
-                    "when": "view == aws.codecatalyst && !isCloud9",
-                    "group": "1_codeCatalyst@1"
-                },
-                {
-                    "command": "aws.codeWhisperer.openReferencePanel",
-                    "when": "view == aws.AmazonQChatView",
-                    "group": "0_topAmazonQ@1"
-                },
-                {
-                    "command": "aws.amazonq.learnMore",
-                    "when": "view == aws.AmazonQChatView || view == aws.codewhisperer ||  view == aws.amazonq",
-=======
                     "command": "aws.codeWhisperer.introduction",
                     "when": "view == aws.codewhisperer",
->>>>>>> 2b3c35c1
                     "group": "1_amazonQ@1"
                 },
                 {
@@ -1562,35 +1541,6 @@
                     "when": "editorHasSelection"
                 }
             ],
-            "amazonqEditorContextSubmenu": [
-                {
-                    "command": "aws.amazonq.explainCode",
-                    "group": "cw_chat@1"
-                },
-                {
-                    "command": "aws.amazonq.refactorCode",
-                    "group": "cw_chat@2"
-                },
-                {
-                    "command": "aws.amazonq.fixCode",
-                    "group": "cw_chat@3"
-                },
-                {
-                    "command": "aws.amazonq.optimizeCode",
-                    "group": "cw_chat@4"
-                },
-                {
-                    "command": "aws.amazonq.sendToPrompt",
-                    "group": "cw_chat@5"
-                }
-            ],
-            "editor/context": [
-                {
-                    "submenu": "amazonqEditorContextSubmenu",
-                    "group": "cw_chat",
-                    "when": "editorHasSelection"
-                }
-            ],
             "view/item/context": [
                 {
                     "command": "aws.apig.invokeRemoteRestApi",
@@ -2237,8 +2187,6 @@
                     "enablement": "!isCloud9",
                     "group": "0@3"
                 }
-<<<<<<< HEAD
-=======
             ],
             "aws.submenu.feedback": [
                 {
@@ -2271,7 +2219,6 @@
                     "command": "aws.viewLogs",
                     "group": "1_help@5"
                 }
->>>>>>> 2b3c35c1
             ]
         },
         "commands": [
@@ -3809,7 +3756,6 @@
                 "enablement": "aws.isDevMode"
             },
             {
-<<<<<<< HEAD
                 "command": "aws.openInApplicationComposerDialog",
                 "title": "%AWS.command.applicationComposer.openDialog%",
                 "category": "%AWS.title%",
@@ -3834,8 +3780,6 @@
                 }
             },
             {
-=======
->>>>>>> 2b3c35c1
                 "command": "aws.amazonq.startTransformationInHub",
                 "title": "Start Transformation",
                 "icon": "$(play)",
@@ -3849,20 +3793,12 @@
             },
             {
                 "command": "aws.amazonq.showPlanProgressInHub",
-<<<<<<< HEAD
-                "title": "Show Plan Progress",
-=======
                 "title": "Show Transformation Status",
->>>>>>> 2b3c35c1
                 "icon": "$(checklist)"
             },
             {
                 "command": "aws.amazonq.showHistoryInHub",
-<<<<<<< HEAD
-                "title": "Show Job History",
-=======
                 "title": "Show Job Status",
->>>>>>> 2b3c35c1
                 "icon": "$(history)"
             },
             {
@@ -4048,260 +3984,167 @@
                     "fontCharacter": "\\f1ac"
                 }
             },
-<<<<<<< HEAD
-            "aws-applicationcomposer-icon": {
-=======
             "aws-amazonq-transform-landing-page-icon": {
->>>>>>> 2b3c35c1
                 "description": "AWS Contributed Icon",
                 "default": {
                     "fontPath": "./resources/fonts/aws-toolkit-icons.woff",
                     "fontCharacter": "\\f1ad"
                 }
             },
-<<<<<<< HEAD
-            "aws-applicationcomposer-icon-dark": {
-=======
-            "aws-apprunner-service": {
->>>>>>> 2b3c35c1
+            "aws-applicationcomposer-icon": {
                 "description": "AWS Contributed Icon",
                 "default": {
                     "fontPath": "./resources/fonts/aws-toolkit-icons.woff",
                     "fontCharacter": "\\f1ae"
                 }
             },
-<<<<<<< HEAD
-            "aws-apprunner-service": {
-=======
-            "aws-cdk-logo": {
->>>>>>> 2b3c35c1
+            "aws-applicationcomposer-icon-dark": {
                 "description": "AWS Contributed Icon",
                 "default": {
                     "fontPath": "./resources/fonts/aws-toolkit-icons.woff",
                     "fontCharacter": "\\f1af"
                 }
             },
-<<<<<<< HEAD
-            "aws-cdk-logo": {
-=======
-            "aws-cloudformation-stack": {
->>>>>>> 2b3c35c1
+            "aws-apprunner-service": {
                 "description": "AWS Contributed Icon",
                 "default": {
                     "fontPath": "./resources/fonts/aws-toolkit-icons.woff",
                     "fontCharacter": "\\f1b0"
                 }
             },
-<<<<<<< HEAD
-            "aws-cloudformation-stack": {
-=======
-            "aws-cloudwatch-log-group": {
->>>>>>> 2b3c35c1
+            "aws-cdk-logo": {
                 "description": "AWS Contributed Icon",
                 "default": {
                     "fontPath": "./resources/fonts/aws-toolkit-icons.woff",
                     "fontCharacter": "\\f1b1"
                 }
             },
-<<<<<<< HEAD
-            "aws-cloudwatch-log-group": {
-=======
-            "aws-codecatalyst-logo": {
->>>>>>> 2b3c35c1
+            "aws-cloudformation-stack": {
                 "description": "AWS Contributed Icon",
                 "default": {
                     "fontPath": "./resources/fonts/aws-toolkit-icons.woff",
                     "fontCharacter": "\\f1b2"
                 }
             },
-<<<<<<< HEAD
-            "aws-codecatalyst-logo": {
-=======
-            "aws-codewhisperer-icon-black": {
->>>>>>> 2b3c35c1
+            "aws-cloudwatch-log-group": {
                 "description": "AWS Contributed Icon",
                 "default": {
                     "fontPath": "./resources/fonts/aws-toolkit-icons.woff",
                     "fontCharacter": "\\f1b3"
                 }
             },
-<<<<<<< HEAD
-            "aws-codewhisperer-icon-black": {
-=======
-            "aws-codewhisperer-icon-white": {
->>>>>>> 2b3c35c1
+            "aws-codecatalyst-logo": {
                 "description": "AWS Contributed Icon",
                 "default": {
                     "fontPath": "./resources/fonts/aws-toolkit-icons.woff",
                     "fontCharacter": "\\f1b4"
                 }
             },
-<<<<<<< HEAD
-            "aws-codewhisperer-icon-white": {
-=======
-            "aws-codewhisperer-learn": {
->>>>>>> 2b3c35c1
+            "aws-codewhisperer-icon-black": {
                 "description": "AWS Contributed Icon",
                 "default": {
                     "fontPath": "./resources/fonts/aws-toolkit-icons.woff",
                     "fontCharacter": "\\f1b5"
                 }
             },
-<<<<<<< HEAD
-            "aws-codewhisperer-learn": {
-=======
-            "aws-ecr-registry": {
->>>>>>> 2b3c35c1
+            "aws-codewhisperer-icon-white": {
                 "description": "AWS Contributed Icon",
                 "default": {
                     "fontPath": "./resources/fonts/aws-toolkit-icons.woff",
                     "fontCharacter": "\\f1b6"
                 }
             },
-<<<<<<< HEAD
-            "aws-codewhisperer-transform-landing-page-icon": {
-=======
-            "aws-ecs-cluster": {
->>>>>>> 2b3c35c1
+            "aws-codewhisperer-learn": {
                 "description": "AWS Contributed Icon",
                 "default": {
                     "fontPath": "./resources/fonts/aws-toolkit-icons.woff",
                     "fontCharacter": "\\f1b7"
                 }
             },
-<<<<<<< HEAD
             "aws-ecr-registry": {
-=======
-            "aws-ecs-container": {
->>>>>>> 2b3c35c1
                 "description": "AWS Contributed Icon",
                 "default": {
                     "fontPath": "./resources/fonts/aws-toolkit-icons.woff",
                     "fontCharacter": "\\f1b8"
                 }
             },
-<<<<<<< HEAD
             "aws-ecs-cluster": {
-=======
-            "aws-ecs-service": {
->>>>>>> 2b3c35c1
                 "description": "AWS Contributed Icon",
                 "default": {
                     "fontPath": "./resources/fonts/aws-toolkit-icons.woff",
                     "fontCharacter": "\\f1b9"
                 }
             },
-<<<<<<< HEAD
             "aws-ecs-container": {
-=======
-            "aws-generic-attach-file": {
->>>>>>> 2b3c35c1
                 "description": "AWS Contributed Icon",
                 "default": {
                     "fontPath": "./resources/fonts/aws-toolkit-icons.woff",
                     "fontCharacter": "\\f1ba"
                 }
             },
-<<<<<<< HEAD
             "aws-ecs-service": {
-=======
-            "aws-iot-certificate": {
->>>>>>> 2b3c35c1
                 "description": "AWS Contributed Icon",
                 "default": {
                     "fontPath": "./resources/fonts/aws-toolkit-icons.woff",
                     "fontCharacter": "\\f1bb"
                 }
             },
-<<<<<<< HEAD
             "aws-generic-attach-file": {
-=======
-            "aws-iot-policy": {
->>>>>>> 2b3c35c1
                 "description": "AWS Contributed Icon",
                 "default": {
                     "fontPath": "./resources/fonts/aws-toolkit-icons.woff",
                     "fontCharacter": "\\f1bc"
                 }
             },
-<<<<<<< HEAD
             "aws-iot-certificate": {
-=======
-            "aws-iot-thing": {
->>>>>>> 2b3c35c1
                 "description": "AWS Contributed Icon",
                 "default": {
                     "fontPath": "./resources/fonts/aws-toolkit-icons.woff",
                     "fontCharacter": "\\f1bd"
                 }
             },
-<<<<<<< HEAD
             "aws-iot-policy": {
-=======
-            "aws-lambda-function": {
->>>>>>> 2b3c35c1
                 "description": "AWS Contributed Icon",
                 "default": {
                     "fontPath": "./resources/fonts/aws-toolkit-icons.woff",
                     "fontCharacter": "\\f1be"
                 }
             },
-<<<<<<< HEAD
             "aws-iot-thing": {
-=======
-            "aws-mynah-MynahIconBlack": {
->>>>>>> 2b3c35c1
                 "description": "AWS Contributed Icon",
                 "default": {
                     "fontPath": "./resources/fonts/aws-toolkit-icons.woff",
                     "fontCharacter": "\\f1bf"
                 }
             },
-<<<<<<< HEAD
             "aws-lambda-function": {
-=======
-            "aws-mynah-MynahIconWhite": {
->>>>>>> 2b3c35c1
                 "description": "AWS Contributed Icon",
                 "default": {
                     "fontPath": "./resources/fonts/aws-toolkit-icons.woff",
                     "fontCharacter": "\\f1c0"
                 }
             },
-<<<<<<< HEAD
             "aws-mynah-MynahIconBlack": {
-=======
-            "aws-mynah-logo": {
->>>>>>> 2b3c35c1
                 "description": "AWS Contributed Icon",
                 "default": {
                     "fontPath": "./resources/fonts/aws-toolkit-icons.woff",
                     "fontCharacter": "\\f1c1"
                 }
             },
-<<<<<<< HEAD
             "aws-mynah-MynahIconWhite": {
-=======
-            "aws-redshift-cluster": {
->>>>>>> 2b3c35c1
                 "description": "AWS Contributed Icon",
                 "default": {
                     "fontPath": "./resources/fonts/aws-toolkit-icons.woff",
                     "fontCharacter": "\\f1c2"
                 }
             },
-<<<<<<< HEAD
             "aws-mynah-logo": {
-=======
-            "aws-redshift-cluster-connected": {
->>>>>>> 2b3c35c1
                 "description": "AWS Contributed Icon",
                 "default": {
                     "fontPath": "./resources/fonts/aws-toolkit-icons.woff",
                     "fontCharacter": "\\f1c3"
                 }
             },
-<<<<<<< HEAD
             "aws-redshift-cluster": {
                 "description": "AWS Contributed Icon",
                 "default": {
@@ -4316,105 +4159,67 @@
                     "fontCharacter": "\\f1c5"
                 }
             },
-=======
->>>>>>> 2b3c35c1
             "aws-redshift-database": {
                 "description": "AWS Contributed Icon",
                 "default": {
                     "fontPath": "./resources/fonts/aws-toolkit-icons.woff",
-<<<<<<< HEAD
                     "fontCharacter": "\\f1c6"
-=======
-                    "fontCharacter": "\\f1c4"
->>>>>>> 2b3c35c1
                 }
             },
             "aws-redshift-redshift-cluster-connected": {
                 "description": "AWS Contributed Icon",
                 "default": {
                     "fontPath": "./resources/fonts/aws-toolkit-icons.woff",
-<<<<<<< HEAD
                     "fontCharacter": "\\f1c7"
-=======
-                    "fontCharacter": "\\f1c5"
->>>>>>> 2b3c35c1
                 }
             },
             "aws-redshift-schema": {
                 "description": "AWS Contributed Icon",
                 "default": {
                     "fontPath": "./resources/fonts/aws-toolkit-icons.woff",
-<<<<<<< HEAD
                     "fontCharacter": "\\f1c8"
-=======
-                    "fontCharacter": "\\f1c6"
->>>>>>> 2b3c35c1
                 }
             },
             "aws-redshift-table": {
                 "description": "AWS Contributed Icon",
                 "default": {
                     "fontPath": "./resources/fonts/aws-toolkit-icons.woff",
-<<<<<<< HEAD
                     "fontCharacter": "\\f1c9"
-=======
-                    "fontCharacter": "\\f1c7"
->>>>>>> 2b3c35c1
                 }
             },
             "aws-s3-bucket": {
                 "description": "AWS Contributed Icon",
                 "default": {
                     "fontPath": "./resources/fonts/aws-toolkit-icons.woff",
-<<<<<<< HEAD
                     "fontCharacter": "\\f1ca"
-=======
-                    "fontCharacter": "\\f1c8"
->>>>>>> 2b3c35c1
                 }
             },
             "aws-s3-create-bucket": {
                 "description": "AWS Contributed Icon",
                 "default": {
                     "fontPath": "./resources/fonts/aws-toolkit-icons.woff",
-<<<<<<< HEAD
                     "fontCharacter": "\\f1cb"
-=======
-                    "fontCharacter": "\\f1c9"
->>>>>>> 2b3c35c1
                 }
             },
             "aws-schemas-registry": {
                 "description": "AWS Contributed Icon",
                 "default": {
                     "fontPath": "./resources/fonts/aws-toolkit-icons.woff",
-<<<<<<< HEAD
                     "fontCharacter": "\\f1cc"
-=======
-                    "fontCharacter": "\\f1ca"
->>>>>>> 2b3c35c1
                 }
             },
             "aws-schemas-schema": {
                 "description": "AWS Contributed Icon",
                 "default": {
                     "fontPath": "./resources/fonts/aws-toolkit-icons.woff",
-<<<<<<< HEAD
                     "fontCharacter": "\\f1cd"
-=======
-                    "fontCharacter": "\\f1cb"
->>>>>>> 2b3c35c1
                 }
             },
             "aws-stepfunctions-preview": {
                 "description": "AWS Contributed Icon",
                 "default": {
                     "fontPath": "./resources/fonts/aws-toolkit-icons.woff",
-<<<<<<< HEAD
                     "fontCharacter": "\\f1ce"
-=======
-                    "fontCharacter": "\\f1cc"
->>>>>>> 2b3c35c1
                 }
             }
         },
@@ -4485,11 +4290,7 @@
         "@types/mime-types": "^2.1.1",
         "@types/mocha": "^10.0.0",
         "@types/node": "^14.18.63",
-<<<<<<< HEAD
         "@types/node-fetch": "^2.6.8",
-=======
-        "@types/node-fetch": "^2.6.6",
->>>>>>> 2b3c35c1
         "@types/prismjs": "^1.26.0",
         "@types/proxyquire": "^1.3.31",
         "@types/readline-sync": "^1.4.3",
@@ -4560,11 +4361,7 @@
         "@aws-sdk/shared-ini-file-loader": "^3.46.0",
         "@aws-sdk/smithy-client": "^3.46.0",
         "@aws-sdk/util-arn-parser": "^3.46.0",
-<<<<<<< HEAD
-        "@aws/mynah-ui-chat": "npm:@aws/mynah-ui@3.1.1",
-=======
         "@aws/mynah-ui-chat": "npm:@aws/mynah-ui@3.2.2",
->>>>>>> 2b3c35c1
         "@gerhobbelt/gitignore-parser": "^0.2.0-9",
         "@iarna/toml": "^2.2.5",
         "@vscode/debugprotocol": "^1.57.0",
@@ -4579,10 +4376,7 @@
         "fast-json-patch": "^3.1.1",
         "fs-extra": "^10.0.1",
         "got": "^11.8.5",
-<<<<<<< HEAD
-=======
         "he": "^1.2.0",
->>>>>>> 2b3c35c1
         "highlight.js": "^11.9.0",
         "i18n-ts": "^1.0.5",
         "immutable": "^4.3.0",
