--- conflicted
+++ resolved
@@ -130,11 +130,8 @@
             fs: this.config.fs,
             messenger: this.messenger,
             telemetry: this.telemetry,
-<<<<<<< HEAD
             tokenSource: this.state.tokenSource,
-=======
             uploadHistory: this.state.uploadHistory,
->>>>>>> 62e9cfb6
         })
 
         if (resp.nextState) {
