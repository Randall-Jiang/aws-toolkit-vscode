--- conflicted
+++ resolved
@@ -7,11 +7,8 @@
 import { AdditionalContentEntryAddition, ChatTriggerType, RelevantTextDocumentAddition, TriggerPayload } from '../model'
 import { undefinedIfEmpty } from '../../../../shared/utilities/textUtilities'
 import { tools } from '../../../constants'
-<<<<<<< HEAD
 import { getLogger } from '../../../../shared/logger/logger'
-=======
 import vscode from 'vscode'
->>>>>>> 00257c44
 
 const fqnNameSizeDownLimit = 1
 const fqnNameSizeUpLimit = 256
@@ -162,14 +159,9 @@
                         editorState: {
                             document,
                             cursorState,
-<<<<<<< HEAD
                             relevantDocuments: triggerPayload.relevantTextDocuments,
                             useRelevantDocuments: triggerPayload.useRelevantDocuments,
-=======
-                            relevantDocuments,
-                            useRelevantDocuments,
                             workspaceFolders: vscode.workspace.workspaceFolders?.map(({ uri }) => uri.fsPath) ?? [],
->>>>>>> 00257c44
                         },
                         additionalContext: triggerPayload.additionalContents,
                         tools,
