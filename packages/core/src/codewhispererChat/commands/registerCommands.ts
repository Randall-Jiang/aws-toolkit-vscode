--- conflicted
+++ resolved
@@ -3,10 +3,7 @@
  * SPDX-License-Identifier: Apache-2.0
  */
 
-<<<<<<< HEAD
 import { CodeScanIssue } from '../../codewhisperer/models/model'
-=======
->>>>>>> 4f199908
 import { Commands, VsCodeCommandArg, placeholder } from '../../shared/vscode/commands2'
 import { ChatControllerMessagePublishers } from '../controllers/chat/controller'
 import vscode from 'vscode'
@@ -18,11 +15,7 @@
     { id: `aws.amazonq.focusChat`, compositeKey: { 1: 'source' } },
     () => async (_: VsCodeCommandArg, source: string) => {
         await vscode.commands.executeCommand('aws.AmazonQChatView.focus')
-<<<<<<< HEAD
         await vscode.commands.executeCommand('aws.amazonq.AmazonCommonAuth.focus')
-    }
-)
-=======
     }
 )
 
@@ -33,7 +26,6 @@
 export const focusAmazonQPanelKeybinding = Commands.declare('_aws.amazonq.focusChat.keybinding', () => async () => {
     await focusAmazonQPanel.execute(placeholder, 'keybinding')
 })
->>>>>>> 4f199908
 
 const getCommandTriggerType = (data: any): EditorContextCommandTriggerType => {
     // data is undefined when commands triggered from keybinding or command palette. Currently no
