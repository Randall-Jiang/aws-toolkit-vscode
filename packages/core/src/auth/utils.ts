/*!
 * Copyright Amazon.com, Inc. or its affiliates. All Rights Reserved.
 * SPDX-License-Identifier: Apache-2.0
 */

import globals from '../shared/extensionGlobals'

import * as nls from 'vscode-nls'
const localize = nls.loadMessageBundle()

import * as vscode from 'vscode'
import * as localizedText from '../shared/localizedText'
import { codicon, getIcon } from '../shared/icons'
import { createQuickPick, DataQuickPickItem, showQuickPick } from '../shared/ui/pickerPrompter'
import { isValidResponse } from '../shared/wizards/wizard'
import { CancellationError } from '../shared/utilities/timeoutUtils'
import { formatError, ToolkitError } from '../shared/errors'
import { asString } from './providers/credentials'
import { TreeNode } from '../shared/treeview/resourceTreeDataProvider'
import { createInputBox } from '../shared/ui/inputPrompter'
import { telemetry } from '../shared/telemetry/telemetry'
import { createCommonButtons, createExitButton, createHelpButton, createRefreshButton } from '../shared/ui/buttons'
import { getIdeProperties, isAmazonQ, isCloud9 } from '../shared/extensionUtilities'
import { addScopes, getDependentAuths } from './secondaryAuth'
import { DevSettings } from '../shared/settings'
import { createRegionPrompter } from '../shared/ui/common/region'
import { saveProfileToCredentials } from './credentials/sharedCredentials'
import { SectionName, StaticProfile } from './credentials/types'
import { throwOnInvalidCredentials } from './credentials/validation'
import {
    Connection,
    SsoConnection,
    createBuilderIdProfile,
    defaultSsoRegion,
    isAnySsoConnection,
    isIdcSsoConnection,
    isBuilderIdConnection,
    isIamConnection,
    isValidCodeCatalystConnection,
    hasScopes,
    scopesSsoAccountAccess,
    isSsoConnection,
} from './connection'
import { Commands, placeholder } from '../shared/vscode/commands2'
import { Auth } from './auth'
import { validateIsNewSsoUrl, validateSsoUrlFormat } from './sso/validation'
import { getLogger } from '../shared/logger'
import { isValidAmazonQConnection, isValidCodeWhispererCoreConnection } from '../codewhisperer/util/authUtil'
import { AuthFormId } from '../login/webview/vue/types'
import { extensionVersion } from '../shared/vscode/env'
import { ExtStartUpSources } from '../shared/telemetry'
import { CommonAuthWebview } from '../login/webview/vue/backend'
import { AuthSource } from '../login/webview/util'
import { setContext } from '../shared/vscode/setContext'
<<<<<<< HEAD
import { CredentialsProviderManager } from './providers/credentialsProviderManager'
import { SharedCredentialsProviderFactory } from './providers/sharedCredentialsProviderFactory'
import { Ec2CredentialsProvider } from './providers/ec2CredentialsProvider'
import { EcsCredentialsProvider } from './providers/ecsCredentialsProvider'
import { EnvVarsCredentialsProvider } from './providers/envVarsCredentialsProvider'
=======
import { showMessageWithUrl } from '../shared/utilities/messages'
import { credentialHelpUrl } from '../shared/constants'
>>>>>>> 10b0455c

// iam-only excludes Builder ID and IAM Identity Center from the list of valid connections
// TODO: Understand if "iam" should include these from the list at all
export async function promptForConnection(auth: Auth, type?: 'iam' | 'iam-only' | 'sso'): Promise<Connection | void> {
    const resp = await createConnectionPrompter(auth, type).prompt()
    if (!isValidResponse(resp)) {
        throw new CancellationError('user')
    }

    if (resp === 'addNewConnection') {
        // We could call this command directly, but it either lives in packages/toolkit or will at some point.
        const source: AuthSource = 'addConnectionQuickPick' // enforcing type sanity check
        await vscode.commands.executeCommand('aws.toolkit.auth.manageConnections', placeholder, source)
        return undefined
    }

    if (resp === 'editCredentials') {
        return globals.awsContextCommands.onCommandEditCredentials()
    }

    return resp
}

/**
 * Creates the 'Switch Connection' quickpick for the Toolkit.
 * See {@link addScopes} for details about how scopes are requested for new and existing connections.
 */
export async function promptAndUseConnection(...[auth, type]: Parameters<typeof promptForConnection>) {
    return telemetry.aws_setCredentials.run(async (span) => {
        let conn = await promptForConnection(auth, type)
        if (!conn) {
            throw new CancellationError('user')
        }

        // HACK: We assume that if we are toolkit we want AWS account scopes.
        // TODO: Although, Q shouldn't enter this codepath anyways.
        // We should deprecate any codepath in Q that may enter this.
        if (!isAmazonQ() && isSsoConnection(conn) && !hasScopes(conn, scopesSsoAccountAccess)) {
            try {
                conn = await addScopes(conn, scopesSsoAccountAccess)
            } catch (e: any) {
                throw new ToolkitError(`Failed to use connection${conn.label ? `: ${conn.label}` : '.'}`, e)
            }
        }

        await auth.useConnection(conn)
    })
}

/**
 * Get a IAM connection, while prompt && connection not valid: prompt for choosing a new connection
 * @param opts.prompt: controls if prompt is shown when no valid connection is found
 * @returns active iam connection, or undefined if not found/no prompt
 */
export async function getIAMConnection(opts: { prompt: boolean } = { prompt: false }) {
    const connection = Auth.instance.activeConnection
    if (connection?.type === 'iam' && connection.state === 'valid') {
        return connection
    }
    if (!opts.prompt) {
        return
    }
    let errorMessage = localize(
        'aws.toolkit.auth.requireIAMmessage',
        'The current command requires authentication with IAM credentials.'
    )
    if (connection?.state === 'valid') {
        errorMessage =
            localize(
                'aws.toolkit.auth.requireIAMInvalidAuth',
                'Authentication through Builder ID or IAM Identity Center detected. '
            ) + errorMessage
    }
    const acceptMessage = localize('aws.toolkit.auth.accept', 'Authenticate with IAM credentials')
    const modalResponse = await showMessageWithUrl(
        errorMessage,
        credentialHelpUrl,
        localizedText.viewDocs,
        'info',
        [acceptMessage],
        true
    )
    if (modalResponse !== acceptMessage) {
        return
    }
    await promptAndUseConnection(Auth.instance, 'iam-only')
    return Auth.instance.activeConnection
}

export async function signout(auth: Auth, conn: Connection | undefined = auth.activeConnection): Promise<void> {
    return telemetry.function_call.run(
        async () => {
            if (conn?.type === 'sso') {
                // TODO: does deleting the connection make sense UX-wise?
                // this makes it disappear from the list of available connections
                await auth.deleteConnection(conn)

                const iamConnections = (await auth.listConnections()).filter((c) => c.type === 'iam')
                const fallbackConn = iamConnections.find((c) => c.id === 'profile:default') ?? iamConnections[0]
                if (fallbackConn !== undefined) {
                    await auth.useConnection(fallbackConn)
                }
            } else {
                await auth.logout()

                const fallbackConn = (await auth.listConnections()).find((c) => c.type === 'sso')
                if (fallbackConn !== undefined) {
                    await auth.useConnection(fallbackConn)
                }
            }
        },
        { emit: false, functionId: { name: 'signoutAuthUtils' } }
    )
}

export const createBuilderIdItem = () =>
    ({
        label: codicon`${getIcon('vscode-person')} ${localize(
            'aws.auth.builderIdItem.label',
            'Use a personal email to sign up and sign in with {0}',
            localizedText.builderId()
        )}`,
        data: 'builderId',
        onClick: () => telemetry.ui_click.emit({ elementId: 'connection_optionBuilderID' }),
        detail: `${localizedText.builderId()} is a new, personal profile for builders.`, // TODO: need a "Learn more" button ?
    }) as DataQuickPickItem<'builderId'>

export const createSsoItem = () =>
    ({
        label: codicon`${getIcon('vscode-organization')} ${localize(
            'aws.auth.ssoItem.label',
            'Connect using {0} {1}',
            getIdeProperties().company,
            localizedText.iamIdentityCenter
        )}`,
        data: 'sso',
        onClick: () => telemetry.ui_click.emit({ elementId: 'connection_optionSSO' }),
        detail: `Sign in to your company's ${localizedText.iamIdentityCenter} access portal login page.`,
    }) as DataQuickPickItem<'sso'>

export const createIamItem = () =>
    ({
        label: codicon`${getIcon('vscode-key')} ${localize('aws.auth.iamItem.label', 'Use IAM Credentials')}`,
        data: 'iam',
        onClick: () => telemetry.ui_click.emit({ elementId: 'connection_optionIAM' }),
        detail: 'Activates working with resources in the Explorer. Not supported by CodeWhisperer. Requires an access key ID and secret access key.',
    }) as DataQuickPickItem<'iam'>

export async function createStartUrlPrompter(title: string, requiredScopes?: string[]) {
    const existingConnections = (await Auth.instance.listConnections()).filter(isAnySsoConnection)

    function validateSsoUrl(url: string) {
        const urlFormatError = validateSsoUrlFormat(url)
        if (urlFormatError) {
            return urlFormatError
        }

        return validateIsNewSsoUrl(url, requiredScopes, existingConnections)
    }

    return createInputBox({
        title: `${title}: Enter Start URL`,
        placeholder: `Enter start URL for your organization's IAM Identity Center`,
        buttons: [createHelpButton(), createExitButton()],
        validateInput: validateSsoUrl,
    })
}

export async function createBuilderIdConnection(auth: Auth, scopes?: string[]) {
    return telemetry.function_call.run(
        async () => {
            const newProfile = createBuilderIdProfile(scopes)
            const existingConn = (await auth.listConnections()).find(isBuilderIdConnection)
            if (!existingConn) {
                return auth.createConnection(newProfile)
            }

            const userResponse = await promptLogoutExistingBuilderIdConnection()
            if (userResponse !== 'signout') {
                throw new CancellationError('user')
            }

            await signout(auth, existingConn)

            return auth.createConnection(newProfile)
        },
        { emit: false, functionId: { name: 'createBuilderIdConnectionAuthUtils' } }
    )
}

/**
 * Prompts the user to log out of an existing Builder ID connection.
 *
 * @returns The name of the action performed by the user
 */
async function promptLogoutExistingBuilderIdConnection(): Promise<'signout' | 'cancel'> {
    const items: DataQuickPickItem<'signout' | 'cancel'>[] = [
        {
            data: 'signout',
            label: `Currently signed in with ${getIdeProperties().company} Builder ID. Sign out to add another?`,
            detail: `This will sign out of your current ${
                getIdeProperties().company
            } Builder ID and open the sign-in page in browser.`,
        },
        { data: 'cancel', label: 'Cancel' },
    ]
    const resp = await showQuickPick(items, {
        title: `Sign in to different ${getIdeProperties().company} Builder ID`,
        buttons: createCommonButtons() as vscode.QuickInputButton[],
    })

    return resp === undefined ? 'cancel' : resp
}

export async function showRegionPrompter(
    title: string = `IAM Identity Center: Select Region`,
    placeholder: string = `Select region for your organization's IAM Identity Center`
) {
    const region = await createRegionPrompter(undefined, {
        defaultRegion: defaultSsoRegion,
        buttons: createCommonButtons(),
        title: title,
        placeholder: placeholder,
    }).prompt()

    if (!isValidResponse(region)) {
        throw new CancellationError('user')
    }
    telemetry.ui_click.emit({ elementId: 'connection_region' })

    return region
}

export async function tryAddCredentials(
    profileName: SectionName,
    profileData: StaticProfile,
    tryConnect = true
): Promise<boolean> {
    const auth = Auth.instance

    // sanity checks
    await throwOnInvalidCredentials(profileName, profileData)
    const authenticationError = await auth.authenticateData(profileData)
    if (authenticationError) {
        throw new ToolkitError(`Found error with '${authenticationError.key}':'${authenticationError.error}' `, {
            code: 'InvalidCredentials',
        })
    }

    await saveProfileToCredentials(profileName, profileData)

    if (tryConnect) {
        const id = asString({
            credentialSource: 'profile',
            credentialTypeId: profileName,
        })
        const conn = await auth.getConnection({ id })

        if (conn === undefined) {
            throw new ToolkitError(`Failed to get connection from profile: ${profileName}`, {
                code: 'MissingConnection',
            })
        }

        await auth.useConnection(conn)
    }
    return true
}

const getConnectionIcon = (conn: Connection) =>
    conn.type === 'sso' ? getIcon('vscode-account') : getIcon('vscode-key')

const deleteConnection = 'Delete Connection'
export const createDeleteConnectionButton: () => vscode.QuickInputButton = () => {
    return { tooltip: deleteConnection, iconPath: getIcon('vscode-trash') }
}

export function createConnectionPrompter(auth: Auth, type?: 'iam' | 'iam-only' | 'sso') {
    const addNewConnection = {
        label: codicon`${getIcon('vscode-plus')} Add New Connection`,
        data: 'addNewConnection' as const,
    }
    const editCredentials = {
        label: codicon`${getIcon('vscode-pencil')} Edit Credentials`,
        data: 'editCredentials' as const,
    }
    const placeholder =
        type === 'iam' || type === 'iam-only'
            ? localize('aws.auth.promptConnection.iam.placeholder', 'Select an IAM credential')
            : localize('aws.auth.promptConnection.all.placeholder', 'Select a connection')

    const refreshPrompter = () => {
        // This function should not return a promise, or else tests fail.

        prompter.clearAndLoadItems(loadItems()).catch((e) => {
            getLogger().error(`Auth: Failed loading connections in quickpick: %s`, e)
            throw e
        })
    }
    const refreshButton = createRefreshButton()
    refreshButton.onClick = refreshPrompter

    // Place add/edit connection items at the bottom, then sort 'sso' connections
    // first, then valid connections, then finally the item label
    function getSortOrder(item: DataQuickPickItem<Connection | string>) {
        if (item.data === addNewConnection.data) {
            return 10
        } else if (item.data === editCredentials.data) {
            return 9
        }

        const conn = item.data as Connection
        if (conn.type === 'sso') {
            return 0
        } else if (auth.getConnectionState(conn) === 'valid') {
            return 1
        }

        return 2
    }

    const excludeSso = type === 'iam-only'
    const prompter = createQuickPick(loadItems(excludeSso), {
        placeholder,
        title: localize('aws.auth.promptConnection.title', 'Switch Connection'),
        buttons: [refreshButton, createExitButton()],
        compare: (a, b) => {
            if (getSortOrder(a) === 0 && getSortOrder(b) === 0) {
                return a.label.localeCompare(b.label)
            }

            return getSortOrder(a) - getSortOrder(b)
        },
    })

    prompter.quickPick.onDidTriggerItemButton(async (e) => {
        // User wants to delete a specific connection
        if (e.button.tooltip === deleteConnection) {
            await telemetry.function_call.run(
                async () => {
                    telemetry.ui_click.emit({ elementId: 'connection_deleteFromList' })
                    const conn = e.item.data as Connection

                    // Set prompter in to a busy state so that
                    // tests must wait for refresh to fully complete
                    prompter.busy = true
                    await auth.deleteConnection(conn)
                    refreshPrompter()
                },
                { emit: false, functionId: { name: 'quickPickDeleteConnection' } }
            )
        }
    })

    return prompter

    async function* loadItems(
        excludeSso?: boolean
    ): AsyncGenerator<DataQuickPickItem<Connection | 'addNewConnection' | 'editCredentials'>[]> {
        let connections = auth.listAndTraverseConnections()
        if (excludeSso) {
            connections = connections.filter((item) => item.type !== 'sso')
        }

        let hasShownEdit = false

        yield [addNewConnection]
        for await (const conn of connections) {
            if (conn.label.includes('profile:') && !hasShownEdit) {
                hasShownEdit = true
                yield [toPickerItem(conn), editCredentials]
            } else {
                yield [toPickerItem(conn)]
            }
        }
    }

    function toPickerItem(conn: Connection): DataQuickPickItem<Connection> {
        const state = auth.getConnectionState(conn)
        // Only allow SSO connections to be deleted
        const deleteButton: vscode.QuickInputButton[] = conn.type === 'sso' ? [createDeleteConnectionButton()] : []
        if (state === 'valid') {
            return {
                data: conn,
                label: codicon`${getConnectionIcon(conn)} ${conn.label}`,
                description: getConnectionDescription(conn),
                buttons: [...deleteButton],
            }
        }

        const getDetail = () => {
            if (!DevSettings.instance.get('renderDebugDetails', false)) {
                return
            }

            const err = auth.getInvalidationReason(conn)
            return err ? formatError(err) : undefined
        }

        return {
            detail: getDetail(),
            data: conn,
            invalidSelection: state !== 'authenticating',
            label: codicon`${getIcon('vscode-error')} ${conn.label}`,
            buttons: [...deleteButton],
            description:
                state === 'authenticating'
                    ? 'authenticating...'
                    : localize(
                          'aws.auth.promptConnection.expired.description',
                          'Expired or Invalid, select to authenticate'
                      ),
            onClick:
                state !== 'authenticating'
                    ? async () => {
                          // XXX: this is hack because only 1 picker can be shown at a time
                          // Some legacy auth providers will show a picker, hiding this one
                          // If we detect this then we'll jump straight into using the connection
                          let hidden = false
                          const sub = prompter.quickPick.onDidHide(() => {
                              hidden = true
                              sub.dispose()
                          })
                          const newConn = await (
                              await Commands.getOrThrow('_aws.toolkit.auth.reauthenticate')
                          ).execute(auth, conn)
                          if (hidden && newConn && auth.getConnectionState(newConn) === 'valid') {
                              await auth.useConnection(newConn)
                          } else {
                              await prompter.clearAndLoadItems(loadItems())
                              prompter.selectItems(
                                  ...prompter.quickPick.items.filter((i) => i.label.includes(conn.label))
                              )
                          }
                      }
                    : undefined,
        }
    }

    function getConnectionDescription(conn: Connection) {
        if (conn.type === 'iam') {
            // TODO: implement a proper `getConnectionSource` method to discover where a connection came from
            const descSuffix = conn.id.startsWith('profile:')
                ? 'configured locally (~/.aws/config)'
                : conn.id.startsWith('sso:')
                  ? 'sourced from IAM Identity Center'
                  : 'sourced from the environment'

            return `IAM Credential, ${descSuffix}`
        }

        const toolAuths = getDependentAuths(conn)
        if (toolAuths.length === 0) {
            return undefined
        } else if (toolAuths.length === 1) {
            return `Connected to ${toolAuths[0].toolLabel}`
        } else {
            return `Connected to Dev Tools`
        }
    }
}

function mapEventType<T, U = void>(event: vscode.Event<T>, fn?: (val: T) => U): vscode.Event<U> {
    const emitter = new vscode.EventEmitter<U>()
    event((val) => (fn ? emitter.fire(fn(val)) : emitter.fire(undefined as U)))

    return emitter.event
}

export class AuthNode implements TreeNode<Auth> {
    public readonly id = 'auth'
    public readonly onDidChangeTreeItem = mapEventType(this.resource.onDidChangeActiveConnection)

    public constructor(public readonly resource: Auth) {}

    public getTreeItem() {
        // Calling this here is robust but `TreeShim` must be instantiated lazily to stop side-effects
        // TODO: this is a race!
        this.resource
            .tryAutoConnect()
            .then(() => {
                CommonAuthWebview.authSource = ExtensionUse.instance.isFirstUse()
                    ? ExtStartUpSources.firstStartUp
                    : ExtStartUpSources.reload
                void setContext('aws.explorer.showAuthView', !this.resource.hasConnections)
            })
            .catch((e) => {
                getLogger().error('tryAutoConnect failed: %s', (e as Error).message)
            })

        const conn = this.resource.activeConnection
        const itemLabel =
            conn?.label !== undefined
                ? localize('aws.auth.node.connected', `Connected with {0}`, conn.label)
                : localize('aws.auth.node.selectConnection', 'Select a connection...')

        const item = new vscode.TreeItem(itemLabel)
        item.contextValue = 'awsAuthNode'

        if (conn !== undefined && conn.state !== 'valid') {
            item.iconPath = getIcon('vscode-error')
            if (conn.state === 'authenticating') {
                this.setDescription(item, 'authenticating...')
            } else {
                this.setDescription(item, 'expired or invalid, click to authenticate')
                item.command = {
                    title: 'Reauthenticate',
                    command: '_aws.toolkit.auth.reauthenticate',
                    arguments: [this.resource, conn],
                }
            }
        } else {
            item.command = { title: 'Login', command: 'aws.toolkit.auth.switchConnections', arguments: [this.resource] }
            item.iconPath = conn !== undefined ? getConnectionIcon(conn) : undefined
        }

        return item
    }

    private setDescription(item: vscode.TreeItem, text: string) {
        if (isCloud9()) {
            item.tooltip = item.tooltip ?? text
        } else {
            item.description = text
        }
    }
}

export async function hasIamCredentials(
    allConnections = () => Auth.instance.listAndTraverseConnections().promise()
): Promise<boolean> {
    return (await allConnections()).some(isIamConnection)
}

export type SsoKind = 'any' | 'codewhisperer' | 'codecatalyst'

/**
 * Returns true if an Identity Center SSO connection exists.
 *
 * @param kind A specific kind of Identity Center SSO connection that must exist.
 * @param allConnections func to get all connections that exist
 */
export async function hasSso(
    kind: SsoKind = 'any',
    allConnections = () => Auth.instance.listConnections()
): Promise<boolean> {
    return (await findSsoConnections(kind, allConnections)).length > 0
}

export async function findSsoConnections(
    kind: SsoKind = 'any',
    allConnections = () => Auth.instance.listConnections()
): Promise<SsoConnection[]> {
    let predicate: (c?: Connection) => boolean
    switch (kind) {
        case 'codewhisperer':
            predicate = (conn?: Connection) => {
                return isIdcSsoConnection(conn) && isValidCodeWhispererCoreConnection(conn)
            }
            break
        case 'codecatalyst':
            predicate = (conn?: Connection) => {
                return isIdcSsoConnection(conn) && isValidCodeCatalystConnection(conn)
            }
            break
        case 'any':
            predicate = isIdcSsoConnection
    }
    return (await allConnections()).filter(predicate).filter(isIdcSsoConnection)
}

export type BuilderIdKind = 'any' | 'codewhisperer' | 'codecatalyst'

/**
 * Returns true if a Builder ID connection exists.
 *
 * @param kind A Builder ID connection that has the scopes of this kind.
 * @param allConnections func to get all connections that exist
 */
export async function hasBuilderId(
    kind: BuilderIdKind = 'any',
    allConnections = () => Auth.instance.listConnections()
): Promise<boolean> {
    return (await findBuilderIdConnections(kind, allConnections)).length > 0
}

async function findBuilderIdConnections(
    kind: BuilderIdKind = 'any',
    allConnections = () => Auth.instance.listConnections()
): Promise<SsoConnection[]> {
    let predicate: (c?: Connection) => boolean
    switch (kind) {
        case 'codewhisperer':
            predicate = (conn?: Connection) => {
                return isBuilderIdConnection(conn) && isValidCodeWhispererCoreConnection(conn)
            }
            break
        case 'codecatalyst':
            predicate = (conn?: Connection) => {
                return isBuilderIdConnection(conn) && isValidCodeCatalystConnection(conn)
            }
            break
        case 'any':
            predicate = isBuilderIdConnection
    }
    return (await allConnections()).filter(predicate).filter(isAnySsoConnection)
}

/**
 * Class to get info about the user + use of this extension
 *
 * Why is this extension in this file?
 * - Due to circular dependency issues since this class needs to use the {@link Auth}
 *   instance. If we can find a better spot and not run in to the isssue this should be moved.
 *
 * Keywords for searchability:
 * - new user
 * - first time
 */
export class ExtensionUse {
    public readonly isExtensionFirstUseKey = 'isExtensionFirstUse'
    public readonly lastExtensionVersionKey = 'lastExtensionVersion'

    // The result of if is first use for the remainder of the extension session.
    // This will reset on next startup.
    private isFirstUseCurrentSession: boolean | undefined

    private wasExtensionUpdated: boolean | undefined

    /**
     * Check if this is the first use/session of the extension.
     */
    isFirstUse(hasExistingConnections = () => Auth.instance.hasConnections): boolean {
        if (this.isFirstUseCurrentSession !== undefined) {
            return this.isFirstUseCurrentSession
        }

        this.isFirstUseCurrentSession = globals.globalState.get('isExtensionFirstUse')
        if (this.isFirstUseCurrentSession === undefined) {
            // The variable in the store is not defined yet, fallback to checking if they have existing connections.
            this.isFirstUseCurrentSession = !hasExistingConnections()

            getLogger().debug(
                `isFirstUse: State not found, marking user as '${
                    this.isFirstUseCurrentSession ? '' : 'NOT '
                }first use' since they 'did ${this.isFirstUseCurrentSession ? 'NOT ' : ''}have existing connections'.`
            )
        }

        // Update state, so next time it is not first use
        this.updateMemento('isExtensionFirstUse', false)

        return this.isFirstUseCurrentSession
    }

    /**
     * Checks if the extension has been updated since the last time it was used.
     * If this is the first used version of the extension, it returns true.
     * If the extension has been downgraded, it returns true.
     *
     * Caveat: This may return true even if an update hadn't occurred IF
     * this function hasn't been called.
     */
    wasUpdated() {
        if (this.wasExtensionUpdated !== undefined) {
            return this.wasExtensionUpdated
        }
        const currentVersion = extensionVersion

        this.wasExtensionUpdated = currentVersion !== globals.globalState.get('lastExtensionVersion')
        this.updateMemento(this.lastExtensionVersionKey, currentVersion)

        return this.wasExtensionUpdated
    }

    private updateMemento(key: 'isExtensionFirstUse' | 'lastExtensionVersion', val: any) {
        globals.globalState.tryUpdate(key, val)
    }

    static #instance: ExtensionUse

    static get instance(): ExtensionUse {
        return (this.#instance ??= new ExtensionUse())
    }
}

/**
 * Returns readable auth Ids for a connection, which are used by telemetry.
 */
export function getAuthFormIdsFromConnection(conn?: Connection): AuthFormId[] {
    if (!conn) {
        return []
    }

    const authIds: AuthFormId[] = []
    let connType: 'builderId' | 'identityCenter'

    if (isIamConnection(conn)) {
        return ['credentials']
    } else if (isBuilderIdConnection(conn)) {
        connType = 'builderId'
    } else if (isIdcSsoConnection(conn)) {
        connType = 'identityCenter'
        if (hasScopes(conn, scopesSsoAccountAccess)) {
            authIds.push('identityCenterExplorer')
        }
    } else {
        return ['unknown']
    }

    if (isValidCodeCatalystConnection(conn)) {
        authIds.push(`${connType}CodeCatalyst`)
    }
    if (isValidAmazonQConnection(conn)) {
        authIds.push(`${connType}CodeWhisperer`)
    }

    return authIds
}

export function initializeCredentialsProviderManager() {
    const manager = CredentialsProviderManager.getInstance()
    manager.addProviderFactory(new SharedCredentialsProviderFactory())
    manager.addProviders(new Ec2CredentialsProvider(), new EcsCredentialsProvider(), new EnvVarsCredentialsProvider())
}<|MERGE_RESOLUTION|>--- conflicted
+++ resolved
@@ -52,16 +52,13 @@
 import { CommonAuthWebview } from '../login/webview/vue/backend'
 import { AuthSource } from '../login/webview/util'
 import { setContext } from '../shared/vscode/setContext'
-<<<<<<< HEAD
 import { CredentialsProviderManager } from './providers/credentialsProviderManager'
 import { SharedCredentialsProviderFactory } from './providers/sharedCredentialsProviderFactory'
 import { Ec2CredentialsProvider } from './providers/ec2CredentialsProvider'
 import { EcsCredentialsProvider } from './providers/ecsCredentialsProvider'
 import { EnvVarsCredentialsProvider } from './providers/envVarsCredentialsProvider'
-=======
 import { showMessageWithUrl } from '../shared/utilities/messages'
 import { credentialHelpUrl } from '../shared/constants'
->>>>>>> 10b0455c
 
 // iam-only excludes Builder ID and IAM Identity Center from the list of valid connections
 // TODO: Understand if "iam" should include these from the list at all
