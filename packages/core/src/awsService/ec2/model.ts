/*!
 * Copyright Amazon.com, Inc. or its affiliates. All Rights Reserved.
 * SPDX-License-Identifier: Apache-2.0
 */
import * as vscode from 'vscode'
import { IAM } from 'aws-sdk'
import { Ec2Selection } from './prompter'
import { getOrInstallCli } from '../../shared/utilities/cliUtils'
import { isCloud9 } from '../../shared/extensionUtilities'
import { ToolkitError } from '../../shared/errors'
import { SsmClient } from '../../shared/clients/ssm'
import { Ec2Client } from '../../shared/clients/ec2'
import {
    VscodeRemoteConnection,
    createBoundProcess,
    ensureDependencies,
    getDeniedSsmActions,
    openRemoteTerminal,
    promptToAddInlinePolicy,
} from '../../shared/remoteSession'
import { DefaultIamClient } from '../../shared/clients/iamClient'
import { ErrorInformation } from '../../shared/errors'
import {
    sshAgentSocketVariable,
    SshError,
    startSshAgent,
    startVscodeRemote,
    testSshConnection,
} from '../../shared/extensions/ssh'
import { getLogger } from '../../shared/logger/logger'
import { CancellationError, Timeout, waitUntil } from '../../shared/utilities/timeoutUtils'
import { showMessageWithCancel } from '../../shared/utilities/messages'
import { SshConfig } from '../../shared/sshConfig'
import { SshKeyPair } from './sshKeyPair'
import { Ec2SessionTracker } from './remoteSessionManager'
import { getEc2SsmEnv } from './utils'
import { Session, StartSessionResponse } from '@aws-sdk/client-ssm'

export type Ec2ConnectErrorCode = 'EC2SSMStatus' | 'EC2SSMPermission' | 'EC2SSMTestConnect' | 'EC2SSMAgentStatus'

export interface Ec2RemoteEnv extends VscodeRemoteConnection {
    selection: Ec2Selection
    keyPair: SshKeyPair
    ssmSession: StartSessionResponse
}

export type Ec2OS = 'Amazon Linux' | 'Ubuntu' | 'macOS'
interface RemoteUser {
    os: Ec2OS
    name: string
}

export class Ec2Connecter implements vscode.Disposable {
    protected ssm: SsmClient
    protected ec2Client: Ec2Client
    protected iamClient: DefaultIamClient
    protected sessionManager: Ec2SessionTracker

    private policyDocumentationUri = vscode.Uri.parse(
        'https://docs.aws.amazon.com/systems-manager/latest/userguide/session-manager-getting-started-instance-profile.html'
    )

    private ssmAgentDocumentationUri = vscode.Uri.parse(
        'https://docs.aws.amazon.com/systems-manager/latest/userguide/ssm-agent.html'
    )

    public constructor(readonly regionCode: string) {
        this.ssm = this.createSsmSdkClient()
        this.ec2Client = this.createEc2SdkClient()
        this.iamClient = this.createIamSdkClient()
        this.sessionManager = new Ec2SessionTracker(regionCode, this.ssm)
    }

    protected createSsmSdkClient(): SsmClient {
        return new SsmClient(this.regionCode)
    }

    protected createEc2SdkClient(): Ec2Client {
        return new Ec2Client(this.regionCode)
    }

    protected createIamSdkClient(): DefaultIamClient {
        return new DefaultIamClient(this.regionCode)
    }

    public async addActiveSession(sessionId: string, instanceId: string): Promise<void> {
        await this.sessionManager.addSession(instanceId, sessionId)
    }

    public async dispose(): Promise<void> {
        await this.sessionManager.dispose()
    }

    public isConnectedTo(instanceId: string): boolean {
        return this.sessionManager.isConnectedTo(instanceId)
    }

    public async getAttachedIamRole(instanceId: string): Promise<IAM.Role | undefined> {
        const IamInstanceProfile = await this.ec2Client.getAttachedIamInstanceProfile(instanceId)
        if (IamInstanceProfile && IamInstanceProfile.Arn) {
            const IamRole = await this.iamClient.getIAMRoleFromInstanceProfile(IamInstanceProfile.Arn)
            return IamRole
        }
    }

    public async hasProperPermissions(IamRoleArn: string): Promise<boolean> {
        const deniedActions = await getDeniedSsmActions(this.iamClient, IamRoleArn)

        return deniedActions.length === 0
    }

    public async isInstanceRunning(instanceId: string): Promise<boolean> {
        const instanceStatus = await this.ec2Client.getInstanceStatus(instanceId)
        return instanceStatus === 'running'
    }

    protected throwConnectionError(message: string, selection: Ec2Selection, errorInfo: ErrorInformation) {
        const generalErrorMessage = `Unable to connect to target instance ${selection.instanceId} on region ${selection.region}. `
        throw new ToolkitError(generalErrorMessage + message, errorInfo)
    }

    private async checkForInstanceStatusError(selection: Ec2Selection): Promise<void> {
        const isInstanceRunning = await this.isInstanceRunning(selection.instanceId)

        if (!isInstanceRunning) {
            const message = 'Ensure the target instance is running.'
            this.throwConnectionError(message, selection, { code: 'EC2SSMStatus' })
        }
    }

    private async checkForInstancePermissionsError(selection: Ec2Selection): Promise<void> {
        const IamRole = await this.getAttachedIamRole(selection.instanceId)

        if (!IamRole) {
            const message = `No IAM role attached to instance: ${selection.instanceId}`
            this.throwConnectionError(message, selection, {
                code: 'EC2SSMPermission',
                documentationUri: this.policyDocumentationUri,
            })
        }

        const hasPermission = await this.hasProperPermissions(IamRole!.Arn)

        if (!hasPermission) {
            const policiesAdded = await promptToAddInlinePolicy(this.iamClient, IamRole!.Arn!)

            if (!policiesAdded) {
                throw new CancellationError('user')
            }
        }
    }

<<<<<<< HEAD
    private async checkForInstanceSsmError(selection: Ec2Selection): Promise<void> {
        const isSsmAgentRunning = (await this.ssm.getInstanceAgentPingStatus(selection.instanceId)) === 'Online'
=======
    public async checkForInstanceSsmError(
        selection: Ec2Selection,
        options?: Partial<{ interval: number; timeout: number }>
    ): Promise<void> {
        const isSsmAgentRunning = await waitUntil(
            async () => (await this.ssmClient.getInstanceAgentPingStatus(selection.instanceId)) === 'Online',
            { interval: options?.interval ?? 500, timeout: options?.timeout ?? 5000 }
        )
>>>>>>> df810aa4

        if (!isSsmAgentRunning) {
            this.throwConnectionError('Is SSM Agent running on the target instance?', selection, {
                code: 'EC2SSMAgentStatus',
                documentationUri: this.ssmAgentDocumentationUri,
            })
        }
    }

    public async checkForStartSessionError(selection: Ec2Selection): Promise<void> {
        await this.checkForInstanceStatusError(selection)

        await this.checkForInstancePermissionsError(selection)

        await this.checkForInstanceSsmError(selection)
    }

    private async openSessionInTerminal(session: Session, selection: Ec2Selection) {
        const ssmPlugin = await getOrInstallCli('session-manager-plugin', !isCloud9)
        const shellArgs = [JSON.stringify(session), selection.region, 'StartSession']
        const terminalOptions = {
            name: `${selection.region}/${selection.instanceId}`,
            shellPath: ssmPlugin,
            shellArgs: shellArgs,
        }

        await openRemoteTerminal(terminalOptions, () => this.ssm.terminateSession(session)).catch((err) => {
            throw ToolkitError.chain(err, 'Failed to open ec2 instance.')
        })
    }

    public async attemptToOpenEc2Terminal(selection: Ec2Selection): Promise<void> {
        await this.checkForStartSessionError(selection)
        try {
            const response = await this.ssm.startSession(selection.instanceId)
            await this.openSessionInTerminal(response, selection)
        } catch (err: unknown) {
            this.throwConnectionError('', selection, err as Error)
        }
    }

    public async tryOpenRemoteConnection(selection: Ec2Selection): Promise<void> {
        await this.checkForStartSessionError(selection)

        const remoteUser = await this.getRemoteUser(selection.instanceId)
        const remoteEnv = await this.prepareEc2RemoteEnvWithProgress(selection, remoteUser)
        const testSession = await this.ssm.startSession(selection.instanceId, 'AWS-StartSSHSession')
        try {
            await testSshConnection(
                remoteEnv.SessionProcess,
                remoteEnv.hostname,
                remoteEnv.sshPath,
                remoteUser.name,
                testSession
            )
            await startVscodeRemote(
                remoteEnv.SessionProcess,
                remoteEnv.hostname,
                '/',
                remoteEnv.vscPath,
                remoteUser.name
            )
        } catch (err) {
            const message = err instanceof SshError ? `Testing SSM connection to instance failed: ${err.message}` : ''
            this.throwConnectionError(message, selection, { ...(err as Error), code: 'EC2SSMTestConnect' })
        } finally {
            await this.ssm.terminateSession(testSession)
        }
    }

    public async prepareEc2RemoteEnvWithProgress(
        selection: Ec2Selection,
        remoteUser: RemoteUser
    ): Promise<Ec2RemoteEnv> {
        const timeout = new Timeout(60000)
        await showMessageWithCancel('AWS: Opening remote connection...', timeout)
        const remoteEnv = await this.prepareEc2RemoteEnv(selection, remoteUser).finally(() => timeout.cancel())
        return remoteEnv
    }

    private async startSSMSession(instanceId: string): Promise<StartSessionResponse> {
        const ssmSession = await this.ssm.startSession(instanceId, 'AWS-StartSSHSession')
        await this.addActiveSession(instanceId, ssmSession.SessionId!)
        return ssmSession
    }

    public async prepareEc2RemoteEnv(selection: Ec2Selection, remoteUser: RemoteUser): Promise<Ec2RemoteEnv> {
        const logger = this.configureRemoteConnectionLogger(selection.instanceId)
        const { ssm, vsc, ssh } = (await ensureDependencies()).unwrap()
        const keyPair = await this.configureSshKeys(selection, remoteUser)
        const hostnamePrefix = 'aws-ec2-'
        const hostname = `${hostnamePrefix}${selection.instanceId}`
        const sshConfig = new SshConfig(ssh, hostnamePrefix, 'ec2_connect', keyPair.getPrivateKeyPath())

        const config = await sshConfig.ensureValid()
        if (config.isErr()) {
            const err = config.err()
            getLogger().error(`ec2: failed to add ssh config section: ${err.message}`)

            throw err
        }

        const ssmSession = await this.startSSMSession(selection.instanceId)

        const vars = getEc2SsmEnv(selection, ssm, ssmSession)
        getLogger().debug(`ec2: connect script logs at ${vars.LOG_FILE_LOCATION}`)

        const envProvider = async () => {
            return { [sshAgentSocketVariable]: await startSshAgent(), ...vars }
        }
        const SessionProcess = createBoundProcess(envProvider).extend({
            onStdout: logger,
            onStderr: logger,
            rejectOnErrorCode: true,
        })

        return {
            hostname,
            envProvider,
            sshPath: ssh,
            vscPath: vsc,
            SessionProcess,
            selection,
            keyPair,
            ssmSession,
        }
    }

    private configureRemoteConnectionLogger(instanceId: string) {
        const logPrefix = `ec2 (${instanceId})`
        const logger = (data: string) => getLogger().verbose(`${logPrefix}: ${data}`)
        return logger
    }

    public async configureSshKeys(selection: Ec2Selection, remoteUser: RemoteUser): Promise<SshKeyPair> {
        const keyPair = await SshKeyPair.getSshKeyPair(`aws-ec2-key`, 30000)
        await this.sendSshKeyToInstance(selection, keyPair, remoteUser)
        return keyPair
    }

    /** Removes old key(s) that we added to the remote ~/.ssh/authorized_keys file. */
    public async tryCleanKeys(
        instanceId: string,
        hintComment: string,
        hostOS: Ec2OS,
        remoteAuthorizedKeysPath: string
    ) {
        try {
            const deleteExistingKeyCommand = getRemoveLinesCommand(hintComment, hostOS, remoteAuthorizedKeysPath)
            await this.sendCommandAndWait(instanceId, deleteExistingKeyCommand)
        } catch (e) {
            getLogger().warn(`ec2: failed to clean keys: %O`, e)
        }
    }

    private async sendCommandAndWait(instanceId: string, command: string) {
        return await this.ssm.sendCommandAndWait(instanceId, 'AWS-RunShellScript', {
            commands: [command],
        })
    }

    public async sendSshKeyToInstance(
        selection: Ec2Selection,
        sshKeyPair: SshKeyPair,
        remoteUser: RemoteUser
    ): Promise<void> {
        const sshPubKey = await sshKeyPair.getPublicKey()
        const hintComment = '#AWSToolkitForVSCode'

        const remoteAuthorizedKeysPath = `/home/${remoteUser.name}/.ssh/authorized_keys`

        const appendStr = (s: string) => `echo "${s}" >> ${remoteAuthorizedKeysPath}`
        const writeKeyCommand = appendStr([sshPubKey.replace('\n', ''), hintComment].join(' '))

        await this.tryCleanKeys(selection.instanceId, hintComment, remoteUser.os, remoteAuthorizedKeysPath)
        await this.sendCommandAndWait(selection.instanceId, writeKeyCommand)
    }

    public async getRemoteUser(instanceId: string): Promise<RemoteUser> {
        const os = await this.ssm.getTargetPlatformName(instanceId)
        if (os === 'Amazon Linux') {
            return { name: 'ec2-user', os }
        }

        if (os === 'Ubuntu') {
            return { name: 'ubuntu', os }
        }

        throw new ToolkitError(`Unrecognized OS name ${os} on instance ${instanceId}`, { code: 'UnknownEc2OS' })
    }
}

/**
 * Generate bash command (as string) to remove lines containing `pattern`.
 * @param pattern pattern for deleted lines.
 * @param filepath filepath (as string) to target with the command.
 * @returns bash command to remove lines from file.
 */
export function getRemoveLinesCommand(pattern: string, hostOS: Ec2OS, filepath: string): string {
    if (pattern.includes('/')) {
        throw new ToolkitError(`ec2: cannot match pattern containing '/', given: ${pattern}`)
    }
    // Linux allows not passing extension to -i, whereas macOS requires zero length extension.
    return `sed -i${isLinux(hostOS) ? '' : " ''"} /${pattern}/d ${filepath}`
}

function isLinux(os: Ec2OS): boolean {
    return os === 'Amazon Linux' || os === 'Ubuntu'
}<|MERGE_RESOLUTION|>--- conflicted
+++ resolved
@@ -150,19 +150,14 @@
         }
     }
 
-<<<<<<< HEAD
-    private async checkForInstanceSsmError(selection: Ec2Selection): Promise<void> {
-        const isSsmAgentRunning = (await this.ssm.getInstanceAgentPingStatus(selection.instanceId)) === 'Online'
-=======
     public async checkForInstanceSsmError(
         selection: Ec2Selection,
         options?: Partial<{ interval: number; timeout: number }>
     ): Promise<void> {
         const isSsmAgentRunning = await waitUntil(
-            async () => (await this.ssmClient.getInstanceAgentPingStatus(selection.instanceId)) === 'Online',
+            async () => (await this.ssm.getInstanceAgentPingStatus(selection.instanceId)) === 'Online',
             { interval: options?.interval ?? 500, timeout: options?.timeout ?? 5000 }
         )
->>>>>>> df810aa4
 
         if (!isSsmAgentRunning) {
             this.throwConnectionError('Is SSM Agent running on the target instance?', selection, {
