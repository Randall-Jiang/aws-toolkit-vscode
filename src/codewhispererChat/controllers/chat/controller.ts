--- conflicted
+++ resolved
@@ -269,7 +269,6 @@
                 source: fqn.source?.join('.'),
             })
         })
-<<<<<<< HEAD
         let cursorState: CursorState | undefined = undefined
         if (triggerPayload.codeSelection?.start) {
             cursorState = {
@@ -279,14 +278,12 @@
                 },
             }
         }
-=======
 
         let programmingLanguage = undefined
         if (triggerPayload.fileLanguage != undefined && triggerPayload.fileLanguage != '') {
             programmingLanguage = { languageName: triggerPayload.fileLanguage }
         }
 
->>>>>>> 46b6790e
         if (triggerPayload.trigger == ChatTriggerType.ChatMessage) {
             return {
                 conversationState: {
