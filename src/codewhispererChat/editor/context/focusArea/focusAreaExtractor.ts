--- conflicted
+++ resolved
@@ -157,12 +157,9 @@
     }
 
     private prepareFqns(names: any): [FullyQualifiedName[], boolean] {
-<<<<<<< HEAD
-=======
         if (names == undefined) {
             return [[], false]
         }
->>>>>>> c4d35910
         const dedupedUsedFullyQualifiedNames: Map<string, FullyQualifiedName> = new Map(
             names.fullyQualified.usedSymbols.map((name: any) => [
                 JSON.stringify([name.source, name.symbol]),
@@ -184,12 +181,9 @@
     }
 
     private prepareSimpleNames(names: any): [string[], boolean] {
-<<<<<<< HEAD
-=======
         if (names === undefined) {
             return [[], false]
         }
->>>>>>> c4d35910
         let simpleNames: string[] = names.simple.usedSymbols
             .concat(names.simple.declaredSymbols)
             .filter(function (elem: any) {
