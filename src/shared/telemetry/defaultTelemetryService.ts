/*!
 * Copyright 2018-2019 Amazon.com, Inc. or its affiliates. All Rights Reserved.
 * SPDX-License-Identifier: Apache-2.0
 */

import * as fs from 'fs'
import { writeFile } from 'fs-extra'
import * as path from 'path'
import uuidv4 = require('uuid/v4')
import { ExtensionContext } from 'vscode'
import { AwsContext } from '../awsContext'
import { getComputeRegion } from '../extensionUtilities'
import { getLogger } from '../logger'
import { DefaultTelemetryClient } from './defaultTelemetryClient'
import { DefaultTelemetryPublisher } from './defaultTelemetryPublisher'
import { recordSessionEnd, recordSessionStart } from './telemetry'
import { TelemetryEvent } from './telemetryEvent'
import { TelemetryFeedback } from './telemetryFeedback'
import { TelemetryPublisher } from './telemetryPublisher'
import { TelemetryService } from './telemetryService'
import { ACCOUNT_METADATA_KEY, AccountStatus, COMPUTE_REGION_KEY } from './telemetryTypes'

export class DefaultTelemetryService implements TelemetryService {
    public static readonly TELEMETRY_COGNITO_ID_KEY = 'telemetryId'
    public static readonly TELEMETRY_CLIENT_ID_KEY = 'telemetryClientId'

    private static readonly DEFAULT_FLUSH_PERIOD_MILLIS = 1000 * 60 * 5 // 5 minutes in milliseconds

    public startTime: Date
    public readonly persistFilePath: string
    private _telemetryEnabled: boolean = false

    private _flushPeriod: number
    private _timer?: NodeJS.Timer
    private publisher?: TelemetryPublisher
    private readonly _eventQueue: TelemetryEvent[]

    public constructor(
        private readonly context: ExtensionContext,
        private readonly awsContext: AwsContext,
        publisher?: TelemetryPublisher
    ) {
        const persistPath = context.globalStoragePath
        this.persistFilePath = path.join(persistPath, 'telemetryCache')

        if (!fs.existsSync(persistPath)) {
            fs.mkdirSync(persistPath)
        }

        this.startTime = new Date()

        this._eventQueue = []
        this._flushPeriod = DefaultTelemetryService.DEFAULT_FLUSH_PERIOD_MILLIS

        if (publisher !== undefined) {
            this.publisher = publisher
        }
    }

    public async start(): Promise<void> {
        this._eventQueue.push(...DefaultTelemetryService.readEventsFromCache(this.persistFilePath))
        recordSessionStart()
        await this.startTimer()
    }

    public async shutdown(): Promise<void> {
        if (this._timer !== undefined) {
            clearTimeout(this._timer)
            this._timer = undefined
        }
        const currTime = new Date()
        recordSessionEnd({ value: currTime.getTime() - this.startTime.getTime() })

        // only write events to disk if telemetry is enabled at shutdown time
        if (this.telemetryEnabled) {
            try {
                await writeFile(this.persistFilePath, JSON.stringify(this._eventQueue))
            } catch {}
        }
    }

    public get telemetryEnabled(): boolean {
        return this._telemetryEnabled
    }
    public set telemetryEnabled(value: boolean) {
        if (this._telemetryEnabled !== value) {
            getLogger().verbose(`Telemetry is now ${value ? 'enabled' : 'disabled'}`)
        }

        // clear the queue on explicit disable
        if (!value) {
            this.clearRecords()
        }
        this._telemetryEnabled = value
    }

    public get timer(): NodeJS.Timer | undefined {
        return this._timer
    }

    public set flushPeriod(period: number) {
        this._flushPeriod = period
    }

    public async postFeedback(feedback: TelemetryFeedback): Promise<void> {
        if (this.publisher === undefined) {
            await this.createDefaultPublisherAndClient()
        }

        if (this.publisher === undefined) {
            throw new Error('Failed to initialize telemetry publisher')
        }

        return this.publisher.postFeedback(feedback)
    }

    public record(event: TelemetryEvent, awsContext?: AwsContext): void {
        if (this.telemetryEnabled) {
            const actualAwsContext = awsContext || this.awsContext
            const eventWithCommonMetadata = this.injectCommonMetadata(event, actualAwsContext)
            this._eventQueue.push(eventWithCommonMetadata)
        }
    }

    public get records(): ReadonlyArray<TelemetryEvent> {
        return this._eventQueue
    }

    public clearRecords(): void {
        this._eventQueue.length = 0
    }

    private async flushRecords(): Promise<void> {
        if (this.telemetryEnabled) {
            if (this.publisher === undefined) {
                await this.createDefaultPublisherAndClient()
            }
            if (this.publisher !== undefined) {
                this.publisher.enqueue(...this._eventQueue)
                await this.publisher.flush()
                this.clearRecords()
            }
        }
    }

    private async startTimer(): Promise<void> {
        this._timer = setTimeout(
            // this is async so that we don't have pseudo-concurrent invocations of the callback
            async () => {
                await this.flushRecords()
                // Race: _timer may be undefined after shutdown() (this async
                // closure may be pending on the event-loop, despite clearTimeout()).
                if (this._timer !== undefined) {
                    this._timer!.refresh()
                }
            },
            this._flushPeriod
        )
    }

    private async createDefaultPublisher(): Promise<TelemetryPublisher | undefined> {
        try {
            // grab our clientId and generate one if it doesn't exist
            let clientId = this.context.globalState.get<string>(DefaultTelemetryService.TELEMETRY_CLIENT_ID_KEY)
            if (!clientId) {
                clientId = uuidv4()
                await this.context.globalState.update(DefaultTelemetryService.TELEMETRY_CLIENT_ID_KEY, clientId)
            }

            // grab our Cognito identityId
            const poolId = DefaultTelemetryClient.DEFAULT_IDENTITY_POOL
            const identityMapJson = this.context.globalState.get<string>(
                DefaultTelemetryService.TELEMETRY_COGNITO_ID_KEY,
                '[]'
            )
            // Maps don't cleanly de/serialize with JSON.parse/stringify so we need to do it ourselves
            const identityMap = new Map<string, string>(JSON.parse(identityMapJson) as Iterable<[string, string]>)
            // convert the value to a map
            const identity = identityMap.get(poolId)

            // if we don't have an identity, get one
            if (!identity) {
                const identityPublisherTuple = await DefaultTelemetryPublisher.fromDefaultIdentityPool(clientId)

                // save it
                identityMap.set(poolId, identityPublisherTuple.cognitoIdentityId)
                await this.context.globalState.update(
                    DefaultTelemetryService.TELEMETRY_COGNITO_ID_KEY,
                    JSON.stringify(Array.from(identityMap.entries()))
                )

                // return the publisher
                return identityPublisherTuple.publisher
            } else {
                return DefaultTelemetryPublisher.fromIdentityId(clientId, identity)
            }
        } catch (err) {
            console.error(`Got ${err} while initializing telemetry publisher`)
        }
    }

    private async createDefaultPublisherAndClient(): Promise<void> {
        this.publisher = await this.createDefaultPublisher()
        if (this.publisher !== undefined) {
            await this.publisher.init()
        }
    }

    private injectCommonMetadata(event: TelemetryEvent, awsContext: AwsContext): TelemetryEvent {
        let accountValue: string | AccountStatus
        // The AWS account ID is not set on session start. This matches JetBrains' functionality.
        if (event.data.every(item => item.MetricName === 'session_end' || item.MetricName === 'session_start')) {
            accountValue = AccountStatus.NotApplicable
        } else {
            const account = awsContext.getCredentialAccountId()
            if (account) {
                const accountIdRegex = /[0-9]{12}/
                if (accountIdRegex.test(account)) {
                    // account is valid
                    accountValue = account
                } else {
                    // account is not valid, we can use any non-12-digit string as our stored value to trigger this.
                    // JetBrains uses this value if you're running a sam local invoke with an invalid profile.
                    // no direct calls to production AWS should ever have this value.
                    accountValue = AccountStatus.Invalid
                }
            } else {
                // user isn't logged in
                accountValue = AccountStatus.NotSet
            }
        }

        const commonMetadata = [{ Key: ACCOUNT_METADATA_KEY, Value: accountValue }]
        const computeRegion = getComputeRegion()
        if (computeRegion) {
            commonMetadata.push({ Key: COMPUTE_REGION_KEY, Value: computeRegion })
        }

        // event has data
        if (event.data) {
            for (const datum of event.data) {
                if (datum.Metadata) {
                    datum.Metadata.push(...commonMetadata)
                } else {
                    datum.Metadata = commonMetadata
                }
            }
        } else {
            // event doesn't have data, give it dummy data with the account info
            // this shouldn't happen
            const data = [
                {
                    MetricName: 'noData',
                    Value: 0,
<<<<<<< HEAD
                    Metadata: commonMetadata,
=======
                    Metadata: [{ Key: ACCOUNT_METADATA_KEY, Value: accountValue }],
                    EpochTimestamp: new Date().getTime(),
                    Unit: 'None',
>>>>>>> f4f397fe
                },
            ]
            event.data = data
        }

        return event
    }

    private static readEventsFromCache(cachePath: string): TelemetryEvent[] {
        try {
            if (!fs.existsSync(cachePath)) {
                getLogger().info(`telemetry cache not found: '${cachePath}'`)

                return []
            }
            const input = JSON.parse(fs.readFileSync(cachePath, 'utf-8'))
            const events = filterTelemetryCacheEvents(input)

            return events
        } catch (error) {
            // tslint:disable-next-line: no-unsafe-any
            getLogger().error(error)

            return []
        }
    }
}

export function filterTelemetryCacheEvents(input: any): TelemetryEvent[] {
    if (!Array.isArray(input)) {
        getLogger().error(`Input into filterTelemetryCacheEvents:\n${input}\nis not an array!`)

        return []
    }
    const arr = input as any[]

    return arr
        .filter((item: any) => {
            // Make sure the item is an object
            if (item !== Object(item)) {
                getLogger().error(`Item in telemetry cache:\n${item}\nis not an object! skipping!`)

                return false
            }

            return true
        })
        .filter((item: Object) => {
            // Only accept objects that have data because that's what's required by TelemetryEvent
            if (!item.hasOwnProperty('data')) {
                getLogger().warn(`Item in telemetry cache: ${item}\n does not have 'data' or 'createTime'! skipping!`)

                return false
            }

            return true
        })
        .filter((item: TelemetryEvent) => {
            // skip it if data is not an array or empty
            if (!Array.isArray(item.data) || item.data.length === 0) {
                getLogger().warn(`Item in telemetry cache: ${item}\n has invalid data field: ${item.data}! skipping!`)

                return false
            }

            // Only accept objects that have the required telemetry data
            return item.data.every(data => {
                // Make sure data is actually an object then check that it has the required properties
                if (
                    data !== Object(data) ||
                    !data.hasOwnProperty('Value') ||
                    !data.hasOwnProperty('MetricName') ||
                    !data.hasOwnProperty('EpochTimestamp') ||
                    !data.hasOwnProperty('Unit')
                ) {
                    getLogger().warn(
                        `Item in telemetry cache: ${item}\n has invalid data in the field 'data': ${data}! skipping!`
                    )

                    return false
                }

                if (data?.Metadata?.some(m => m?.Value === undefined || m.Value === '')) {
                    getLogger().warn(`telemetry: skipping cached item with null/empty metadata field:\n${item}`)

                    return false
                }

                return true
            })
        }) as TelemetryEvent[]
}<|MERGE_RESOLUTION|>--- conflicted
+++ resolved
@@ -252,13 +252,9 @@
                 {
                     MetricName: 'noData',
                     Value: 0,
-<<<<<<< HEAD
                     Metadata: commonMetadata,
-=======
-                    Metadata: [{ Key: ACCOUNT_METADATA_KEY, Value: accountValue }],
                     EpochTimestamp: new Date().getTime(),
                     Unit: 'None',
->>>>>>> f4f397fe
                 },
             ]
             event.data = data
