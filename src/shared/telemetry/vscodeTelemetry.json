--- conflicted
+++ resolved
@@ -188,7 +188,6 @@
             "description": ""
         },
         {
-<<<<<<< HEAD
             "name": "vscode_activeRegions",
             "description": "Record the number of active regions at startup and when regions are added/removed",
             "unit": "Count",
@@ -256,7 +255,8 @@
         {
             "name": "sam_openConfigUi",
             "description": "Called after opening the SAM Config UI"
-=======
+        },
+        {
             "name": "caws_createWorkspace",
             "description": "Create a CAWS Development Workspace",
             "metadata": [
@@ -286,7 +286,6 @@
             "name": "caws_connect",
             "description": "Connect to a CAWS development workspace",
             "metadata": [{ "type": "result" }, { "type": "source", "required": false }]
->>>>>>> ed07f38e
         }
     ]
 }