--- conflicted
+++ resolved
@@ -269,7 +269,6 @@
             throw new Error('Missing or invalid value in Template for key: Type')
         }
         if (resource.Properties) {
-<<<<<<< HEAD
             if (resource.Properties.PackageType === LAMBDA_PACKAGE_TYPE_IMAGE) {
                 if (
                     !resource.Metadata?.Dockerfile ||
@@ -290,11 +289,12 @@
                 ) {
                     throw new Error('Missing or invalid value in Template for key: Handler')
                 }
-                if (
-                    !resource.Properties.CodeUri ||
-                    !validatePropertyType(resource.Properties.CodeUri, template, 'string')
-                ) {
-                    throw new Error('Missing or invalid value in Template for key: CodeUri')
+                if (!resource.Properties.CodeUri) {
+                    // Missing codeUri is allowed, (SAM pulls from the handler instead). Set as empty string.
+                    resource.Properties.CodeUri = ''
+                }
+                if (!validatePropertyType(resource.Properties.CodeUri, template, 'string')) {
+                    throw new Error('Invalid value in Template for key: CodeUri')
                 }
                 if (
                     !!resource.Properties.Runtime &&
@@ -302,26 +302,6 @@
                 ) {
                     throw new Error('Invalid value in Template for key: Runtime')
                 }
-=======
-            if (
-                !resource.Properties.Handler ||
-                !validatePropertyType(resource.Properties.Handler, template, 'string')
-            ) {
-                throw new Error('Missing or invalid value in Template for key: Handler')
-            }
-            if (!resource.Properties.CodeUri) {
-                // Missing codeUri is allowed, (SAM pulls from the handler instead). Set as empty string.
-                resource.Properties.CodeUri = ''
-            }
-            if (!validatePropertyType(resource.Properties.CodeUri, template, 'string')) {
-                throw new Error('Invalid value in Template for key: CodeUri')
-            }
-            if (
-                !!resource.Properties.Runtime &&
-                !validatePropertyType(resource.Properties.Runtime, template, 'string')
-            ) {
-                throw new Error('Invalid value in Template for key: Runtime')
->>>>>>> 83677434
             }
 
             if (
