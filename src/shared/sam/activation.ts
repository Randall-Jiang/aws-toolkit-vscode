/*!
 * Copyright 2019 Amazon.com, Inc. or its affiliates. All Rights Reserved.
 * SPDX-License-Identifier: Apache-2.0
 */

import * as vscode from 'vscode'
import * as nls from 'vscode-nls'
import { createNewSamApplication, resumeCreateNewSamApp } from '../../lambda/commands/createNewSamApp'
import { deploySamApplication } from '../../lambda/commands/deploySamApplication'
import { SamParameterCompletionItemProvider } from '../../lambda/config/samParameterCompletionItemProvider'
import {
    DefaultSamDeployWizardContext,
    SamDeployWizard,
    SamDeployWizardResponse,
} from '../../lambda/wizards/samDeployWizard'
import * as codelensUtils from '../codelens/codeLensUtils'
import * as csLensProvider from '../codelens/csharpCodeLensProvider'
import * as javaLensProvider from '../codelens/javaCodeLensProvider'
import * as pyLensProvider from '../codelens/pythonCodeLensProvider'
import * as goLensProvider from '../codelens/goCodeLensProvider'
import { SamTemplateCodeLensProvider } from '../codelens/samTemplateCodeLensProvider'
import * as jsLensProvider from '../codelens/typescriptCodeLensProvider'
import { ext } from '../extensionGlobals'
import { ExtContext, VSCODE_EXTENSION_ID } from '../extensions'
import { getIdeProperties, getIdeType, IDE } from '../extensionUtilities'
import { getLogger } from '../logger/logger'
import { SettingsConfiguration } from '../settingsConfiguration'
import { TelemetryService } from '../telemetry/telemetryService'
import { PromiseSharer } from '../utilities/promiseUtilities'
import { NoopWatcher } from '../watchedFiles'
import { initialize as initializeSamCliContext } from './cli/samCliContext'
import { detectSamCli } from './cli/samCliDetection'
import { CodelensRootRegistry } from './codelensRootRegistry'
import { AWS_SAM_DEBUG_TYPE } from './debugger/awsSamDebugConfiguration'
import { SamDebugConfigProvider } from './debugger/awsSamDebugger'
import { addSamDebugConfiguration } from './debugger/commands/addSamDebugConfiguration'
const localize = nls.loadMessageBundle()

const STATE_NAME_SUPPRESS_YAML_PROMPT = 'aws.sam.suppressYamlPrompt'

/**
 * Activate SAM-related functionality.
 */
export async function activate(ctx: ExtContext): Promise<void> {
    initializeSamCliContext({ settingsConfiguration: ctx.settings })

    createYamlExtensionPrompt()

    ctx.extensionContext.subscriptions.push(
        ...(await activateCodeLensProviders(ctx, ctx.settings, ctx.outputChannel, ctx.telemetryService))
    )

    await registerServerlessCommands(ctx)

    ctx.extensionContext.subscriptions.push(
        vscode.debug.registerDebugConfigurationProvider(AWS_SAM_DEBUG_TYPE, new SamDebugConfigProvider(ctx))
    )

    ctx.extensionContext.subscriptions.push(
        vscode.languages.registerCompletionItemProvider(
            {
                language: 'json',
                scheme: 'file',
                pattern: '**/.aws/parameters.json',
            },
            new SamParameterCompletionItemProvider(),
            '"'
        )
    )

    ctx.extensionContext.subscriptions.push(
        vscode.workspace.onDidChangeConfiguration(configurationChangeEvent => {
            if (configurationChangeEvent.affectsConfiguration('aws.samcli.location')) {
                // This only shows a message (passive=true), does not set anything.
                detectSamCli({ passive: true, showMessage: true })
            }
        })
    )

    if (ext.didReload()) {
        await resumeCreateNewSamApp(ctx)
    }
}

async function registerServerlessCommands(ctx: ExtContext): Promise<void> {
    ctx.extensionContext.subscriptions.push(
        vscode.commands.registerCommand(
            'aws.samcli.detect',
            async () =>
                await PromiseSharer.getExistingPromiseOrCreate(
                    'samcli.detect',
                    async () => await detectSamCli({ passive: false, showMessage: true })
                )
        ),
        vscode.commands.registerCommand('aws.lambda.createNewSamApp', async () => {
            await createNewSamApplication(ctx)
        }),
        vscode.commands.registerCommand('aws.addSamDebugConfiguration', addSamDebugConfiguration),
        vscode.commands.registerCommand('aws.pickAddSamDebugConfiguration', codelensUtils.pickAddSamDebugConfiguration),
        vscode.commands.registerCommand('aws.deploySamApplication', async regionNode => {
            const samDeployWizardContext = new DefaultSamDeployWizardContext(ctx)
            const samDeployWizard = async (): Promise<SamDeployWizardResponse | undefined> => {
                const wizard = new SamDeployWizard(samDeployWizardContext, regionNode)

                return wizard.run()
            }

            await deploySamApplication(
                {
                    samDeployWizard: samDeployWizard,
                },
                {
                    awsContext: ctx.awsContext,
                    settings: ctx.settings,
                }
            )
        })
    )
}

async function activateCodeLensProviders(
    context: ExtContext,
    configuration: SettingsConfiguration,
    toolkitOutputChannel: vscode.OutputChannel,
    telemetryService: TelemetryService
): Promise<vscode.Disposable[]> {
    const disposables: vscode.Disposable[] = []

    disposables.push(
        vscode.languages.registerCodeLensProvider(
            [
                {
                    language: 'yaml',
                    scheme: 'file',
                    pattern: '**/*template.{yml,yaml}',
                },
            ],
            new SamTemplateCodeLensProvider()
        )
    )

    disposables.push(
        vscode.languages.registerCodeLensProvider(
            jsLensProvider.JAVASCRIPT_ALL_FILES,
            codelensUtils.makeTypescriptCodeLensProvider()
        )
    )

    disposables.push(
        vscode.languages.registerCodeLensProvider(
            pyLensProvider.PYTHON_ALLFILES,
            await codelensUtils.makePythonCodeLensProvider()
        )
    )

    disposables.push(
        vscode.languages.registerCodeLensProvider(
            csLensProvider.CSHARP_ALLFILES,
            await codelensUtils.makeCSharpCodeLensProvider()
        )
    )

    disposables.push(
        vscode.languages.registerCodeLensProvider(
<<<<<<< HEAD
            goLensProvider.GO_ALLFILES,
            await codelensUtils.makeGoCodeLensProvider()
=======
            javaLensProvider.JAVA_ALLFILES,
            await codelensUtils.makeJavaCodeLensProvider()
>>>>>>> a345cf3e
        )
    )

    try {
        const registry = new CodelensRootRegistry()

        await registry.addWatchPattern(pyLensProvider.PYTHON_BASE_PATTERN)
        await registry.addWatchPattern(jsLensProvider.JAVASCRIPT_BASE_PATTERN)
        await registry.addWatchPattern(csLensProvider.CSHARP_BASE_PATTERN)
<<<<<<< HEAD
        await registry.addWatchPattern(goLensProvider.GO_BASE_PATTERN)
=======
        await registry.addWatchPattern(javaLensProvider.GRADLE_BASE_PATTERN)
        await registry.addWatchPattern(javaLensProvider.MAVEN_BASE_PATTERN)
>>>>>>> a345cf3e

        ext.codelensRootRegistry = registry
    } catch (e) {
        vscode.window.showErrorMessage(
            localize(
                'AWS.codelens.failToInitializeCode',
                'Failed to activate Lambda handler {0}',
                getIdeProperties().codelenses
            )
        )
        getLogger().error('Failed to activate codelens registry', e)
        // This prevents us from breaking for any reason later if it fails to load. Since
        // Noop watcher is always empty, we will get back empty arrays with no issues.
        ext.codelensRootRegistry = (new NoopWatcher() as unknown) as CodelensRootRegistry
    }
    context.extensionContext.subscriptions.push(ext.codelensRootRegistry)

    return disposables
}

/**
 * Creates a prompt (via toast) to guide users to installing the Red Hat YAML extension.
 * This is necessary for displaying codelenses on templaye YAML files.
 * Will show once per extension activation at most (all prompting triggers are disposed of on first trigger)
 * Will not show if the YAML extension is installed or if a user has permanently dismissed the message.
 */
function createYamlExtensionPrompt(): void {
    const neverPromptAgain = ext.context.globalState.get<boolean>(STATE_NAME_SUPPRESS_YAML_PROMPT)

    // only pop this up in VS Code and Insiders since other VS Code-like IDEs (e.g. Theia) may not have a marketplace or contain the YAML plugin
    if (!neverPromptAgain && getIdeType() === IDE.vscode && !vscode.extensions.getExtension(VSCODE_EXTENSION_ID.yaml)) {
        // these will all be disposed immediately after showing one so the user isn't prompted more than once per session
        const yamlPromptDisposables: vscode.Disposable[] = []

        // user opens a template file
        vscode.workspace.onDidOpenTextDocument(
            async (doc: vscode.TextDocument) => {
                promptInstallYamlPlugin(doc.fileName, yamlPromptDisposables)
            },
            undefined,
            yamlPromptDisposables
        )

        // user swaps to an already-open template file that didn't have focus
        vscode.window.onDidChangeActiveTextEditor(
            async (editor: vscode.TextEditor | undefined) => {
                await promptInstallYamlPluginFromEditor(editor, yamlPromptDisposables)
            },
            undefined,
            yamlPromptDisposables
        )

        // user already has an open template with focus
        // prescreen if a template.yaml is current open so we only call once
        const openTemplateYamls = vscode.window.visibleTextEditors.filter(editor => {
            const fileName = editor.document.fileName
            return fileName.endsWith('template.yaml') || fileName.endsWith('template.yml')
        })

        if (openTemplateYamls.length > 0) {
            promptInstallYamlPluginFromEditor(openTemplateYamls[0], yamlPromptDisposables)
        }
    }
}

async function promptInstallYamlPluginFromEditor(
    editor: vscode.TextEditor | undefined,
    disposables: vscode.Disposable[]
): Promise<void> {
    if (editor) {
        promptInstallYamlPlugin(editor.document.fileName, disposables)
    }
}

/**
 * Looks for template.yaml and template.yml files and disp[oses prompts
 * @param fileName File name to check against
 * @param disposables List of disposables to dispose of when the filename is a template YAML file
 */
async function promptInstallYamlPlugin(fileName: string, disposables: vscode.Disposable[]): Promise<void> {
    if (fileName.endsWith('template.yaml') || fileName.endsWith('template.yml')) {
        // immediately dispose other triggers so it doesn't flash again
        for (const prompt of disposables) {
            prompt.dispose()
        }

        const goToMarketplace = localize('AWS.message.info.yaml.goToMarketplace', 'Open Marketplace Page')
        const dismiss = localize('AWS.generic.response.dismiss', 'Dismiss')
        const permanentlySuppress = localize('AWS.message.info.yaml.suppressPrompt', "Dismiss, and don't show again")

        const response = await vscode.window.showInformationMessage(
            localize('AWS.message.info.yaml.prompt', 'Install YAML extension for additional AWS features.'),
            goToMarketplace,
            dismiss,
            permanentlySuppress
        )

        switch (response) {
            case goToMarketplace:
                // Available options are:
                // extension.open: opens extension page in VS Code extension marketplace view
                // workspace.extension.installPlugin: autoinstalls plugin with no additional feedback
                // workspace.extension.search: preloads and executes a search in the extension sidebar with the given term

                // not sure if these are 100% stable.
                // Opting for `extension.open` as this gives the user a good path forward to install while not doing anything potentially unexpected.
                try {
                    await vscode.commands.executeCommand('extension.open', VSCODE_EXTENSION_ID.yaml)
                } catch (e) {
                    const err = e as Error
                    getLogger().error(`Extension ${VSCODE_EXTENSION_ID.yaml} could not be opened: `, err.message)
                }
                break
            case permanentlySuppress:
                ext.context.globalState.update(STATE_NAME_SUPPRESS_YAML_PROMPT, true)
        }
    }
}<|MERGE_RESOLUTION|>--- conflicted
+++ resolved
@@ -162,13 +162,15 @@
 
     disposables.push(
         vscode.languages.registerCodeLensProvider(
-<<<<<<< HEAD
             goLensProvider.GO_ALLFILES,
             await codelensUtils.makeGoCodeLensProvider()
-=======
+        )
+    )
+
+    disposables.push(
+        vscode.languages.registerCodeLensProvider(
             javaLensProvider.JAVA_ALLFILES,
             await codelensUtils.makeJavaCodeLensProvider()
->>>>>>> a345cf3e
         )
     )
 
@@ -178,12 +180,9 @@
         await registry.addWatchPattern(pyLensProvider.PYTHON_BASE_PATTERN)
         await registry.addWatchPattern(jsLensProvider.JAVASCRIPT_BASE_PATTERN)
         await registry.addWatchPattern(csLensProvider.CSHARP_BASE_PATTERN)
-<<<<<<< HEAD
         await registry.addWatchPattern(goLensProvider.GO_BASE_PATTERN)
-=======
         await registry.addWatchPattern(javaLensProvider.GRADLE_BASE_PATTERN)
         await registry.addWatchPattern(javaLensProvider.MAVEN_BASE_PATTERN)
->>>>>>> a345cf3e
 
         ext.codelensRootRegistry = registry
     } catch (e) {
