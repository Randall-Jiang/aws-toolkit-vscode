{
    "version": "2.0",
    "metadata": {
        "apiVersion": "2022-11-11",
        "endpointPrefix": "amazoncodewhispererservice",
        "jsonVersion": "1.0",
        "protocol": "json",
        "serviceFullName": "Amazon CodeWhisperer",
        "serviceId": "CodeWhispererRuntime",
        "signingName": "amazoncodewhispererservice",
        "targetPrefix": "AmazonCodeWhispererService",
        "uid": "codewhispererruntime-2022-11-11"
    },
    "operations": {
        "CreateArtifactUploadUrl": {
            "name": "CreateArtifactUploadUrl",
            "http": {
                "method": "POST",
                "requestUri": "/"
            },
            "input": { "shape": "CreateUploadUrlRequest" },
            "output": { "shape": "CreateUploadUrlResponse" },
            "errors": [
                { "shape": "ThrottlingException" },
                { "shape": "InternalServerException" },
                { "shape": "ValidationException" },
                { "shape": "AccessDeniedException" }
            ],
            "idempotent": true
        },
        "CreateUploadUrl": {
            "name": "CreateUploadUrl",
            "http": {
                "method": "POST",
                "requestUri": "/"
            },
            "input": { "shape": "CreateUploadUrlRequest" },
            "output": { "shape": "CreateUploadUrlResponse" },
            "errors": [
                { "shape": "ThrottlingException" },
                { "shape": "InternalServerException" },
                { "shape": "ValidationException" },
                { "shape": "AccessDeniedException" }
            ],
            "idempotent": true
        },
        "GenerateCompletions": {
            "name": "GenerateCompletions",
            "http": {
                "method": "POST",
                "requestUri": "/"
            },
            "input": { "shape": "GenerateCompletionsRequest" },
            "output": { "shape": "GenerateCompletionsResponse" },
            "errors": [
                { "shape": "ThrottlingException" },
                { "shape": "InternalServerException" },
                { "shape": "ValidationException" },
                { "shape": "AccessDeniedException" }
            ]
        },
        "GetCodeAnalysis": {
            "name": "GetCodeAnalysis",
            "http": {
                "method": "POST",
                "requestUri": "/"
            },
            "input": { "shape": "GetCodeAnalysisRequest" },
            "output": { "shape": "GetCodeAnalysisResponse" },
            "errors": [
                { "shape": "ThrottlingException" },
                { "shape": "ResourceNotFoundException" },
                { "shape": "InternalServerException" },
                { "shape": "ValidationException" },
                { "shape": "AccessDeniedException" }
            ]
        },
        "ListAvailableCustomizations": {
            "name": "ListAvailableCustomizations",
            "http": {
                "method": "POST",
                "requestUri": "/"
            },
            "input": { "shape": "ListAvailableCustomizationsRequest" },
            "output": { "shape": "ListAvailableCustomizationsResponse" },
            "errors": [
                { "shape": "ThrottlingException" },
                { "shape": "InternalServerException" },
                { "shape": "ValidationException" },
                { "shape": "AccessDeniedException" }
            ]
        },
        "ListCodeAnalysisFindings": {
            "name": "ListCodeAnalysisFindings",
            "http": {
                "method": "POST",
                "requestUri": "/"
            },
            "input": { "shape": "ListCodeAnalysisFindingsRequest" },
            "output": { "shape": "ListCodeAnalysisFindingsResponse" },
            "errors": [
                { "shape": "ThrottlingException" },
                { "shape": "ResourceNotFoundException" },
                { "shape": "InternalServerException" },
                { "shape": "ValidationException" },
                { "shape": "AccessDeniedException" }
            ]
        },
        "PutTelemetryEvent": {
            "name": "PutTelemetryEvent",
            "http": {
                "method": "POST",
                "requestUri": "/"
            },
            "input": { "shape": "PutTelemetryEventRequest" },
            "output": { "shape": "PutTelemetryEventResponse" },
            "errors": [
                { "shape": "ThrottlingException" },
                { "shape": "InternalServerException" },
                { "shape": "ValidationException" },
                { "shape": "AccessDeniedException" }
            ],
            "idempotent": true
        },
        "StartCodeAnalysis": {
            "name": "StartCodeAnalysis",
            "http": {
                "method": "POST",
                "requestUri": "/"
            },
            "input": { "shape": "StartCodeAnalysisRequest" },
            "output": { "shape": "StartCodeAnalysisResponse" },
            "errors": [
                { "shape": "ThrottlingException" },
                { "shape": "ConflictException" },
                { "shape": "ResourceNotFoundException" },
                { "shape": "InternalServerException" },
                { "shape": "ValidationException" },
                { "shape": "AccessDeniedException" }
            ],
            "idempotent": true
        }
    },
    "shapes": {
        "AccessDeniedException": {
            "type": "structure",
            "required": ["message"],
            "members": {
                "message": { "shape": "String" }
            },
            "exception": true
        },
        "ArtifactMap": {
            "type": "map",
            "key": { "shape": "ArtifactType" },
            "value": { "shape": "UploadId" },
            "max": 64,
            "min": 1
        },
        "ArtifactType": {
            "type": "string",
            "enum": ["SourceCode", "BuiltJars"]
        },
        "Base64EncodedPaginationToken": {
            "type": "string",
            "max": 2048,
            "min": 1,
            "pattern": "(?:[A-Za-z0-9\\+/]{4})*(?:[A-Za-z0-9\\+/]{2}\\=\\=|[A-Za-z0-9\\+/]{3}\\=)?"
        },
        "CodeAnalysisFindingsSchema": {
            "type": "string",
            "enum": ["codeanalysis/findings/1.0"]
        },
        "CodeAnalysisStatus": {
            "type": "string",
            "enum": ["Completed", "Pending", "Failed"]
        },
        "CodeCoverageEvent": {
            "type": "structure",
            "required": ["programmingLanguage", "acceptedCharacterCount", "totalCharacterCount"],
            "members": {
                "customizationArn": { "shape": "ResourceArn" },
                "programmingLanguage": { "shape": "ProgrammingLanguage" },
                "acceptedCharacterCount": { "shape": "Integer" },
                "totalCharacterCount": { "shape": "Integer" }
            }
        },
        "Completion": {
            "type": "structure",
            "required": ["content"],
            "members": {
                "content": { "shape": "CompletionContentString" },
                "references": { "shape": "References" },
                "mostRelevantMissingImports": { "shape": "Imports" }
            }
        },
        "CompletionContentString": {
            "type": "string",
            "max": 5120,
            "min": 1,
            "sensitive": true
        },
        "CompletionType": {
            "type": "string",
            "enum": ["BLOCK", "LINE"]
        },
        "Completions": {
            "type": "list",
            "member": { "shape": "Completion" },
            "max": 10,
            "min": 0
        },
        "ConflictException": {
            "type": "structure",
            "required": ["message"],
            "members": {
                "message": { "shape": "String" }
            },
            "exception": true
        },
        "CreateUploadUrlRequest": {
            "type": "structure",
            "required": ["contentMd5"],
            "members": {
                "contentMd5": { "shape": "CreateUploadUrlRequestContentMd5String" },
                "artifactType": { "shape": "ArtifactType" }
            }
        },
        "CreateUploadUrlRequestContentMd5String": {
            "type": "string",
            "max": 128,
            "min": 1
        },
        "CreateUploadUrlResponse": {
            "type": "structure",
            "required": ["uploadId", "uploadUrl"],
            "members": {
                "uploadId": { "shape": "UploadId" },
                "uploadUrl": { "shape": "PreSignedUrl" },
                "kmsKeyArn": { "shape": "ResourceArn" }
            }
        },
        "Customization": {
            "type": "structure",
            "members": {
                "arn": { "shape": "ResourceArn" },
                "name": { "shape": "CustomizationName" },
                "description": { "shape": "Description" }
            }
        },
        "CustomizationName": {
            "type": "string",
            "max": 100,
            "min": 1,
            "pattern": "[a-zA-Z][a-zA-Z0-9_-]*"
        },
        "Customizations": {
            "type": "list",
            "member": { "shape": "Customization" }
        },
        "Description": {
            "type": "string",
            "max": 256,
            "min": 0
        },
        "Double": {
            "type": "double",
            "box": true
        },
        "FileContext": {
            "type": "structure",
            "required": ["leftFileContent", "rightFileContent", "filename", "programmingLanguage"],
            "members": {
                "leftFileContent": { "shape": "FileContextLeftFileContentString" },
                "rightFileContent": { "shape": "FileContextRightFileContentString" },
                "filename": { "shape": "FileContextFilenameString" },
                "programmingLanguage": { "shape": "ProgrammingLanguage" }
            }
        },
        "FileContextFilenameString": {
            "type": "string",
            "max": 1024,
            "min": 1
        },
        "FileContextLeftFileContentString": {
            "type": "string",
            "max": 10240,
            "min": 0,
            "sensitive": true
        },
        "FileContextRightFileContentString": {
            "type": "string",
            "max": 10240,
            "min": 0,
            "sensitive": true
        },
        "SupplementalContext": {
            "type": "structure",
            "required": ["filePath", "content"],
            "members": {
                "filePath": {
                    "shape": "SupplementalContextFilePathString"
                },
                "content": {
                    "shape": "SupplementalContextContentString"
                }
            }
        },
        "SupplementalContextFilePathString": {
            "type": "string",
            "max": 1024,
            "min": 1,
            "sensitive": true
        },
        "SupplementalContextContentString": {
            "type": "string",
            "max": 5120,
            "min": 0,
            "sensitive": true
        },
        "SupplementalContextList": {
            "type": "list",
            "member": {
                "shape": "SupplementalContext"
            },
            "max": 10,
            "min": 0
        },
        "GenerateCompletionsRequest": {
            "type": "structure",
            "required": ["fileContext"],
            "members": {
                "fileContext": {
                    "shape": "FileContext"
                },
                "maxResults": {
                    "shape": "GenerateCompletionsRequestMaxResultsInteger"
                },
                "nextToken": {
                    "shape": "GenerateCompletionsRequestNextTokenString"
                },
                "referenceTrackerConfiguration": {
                    "shape": "ReferenceTrackerConfiguration"
                },
                "supplementalContexts": {
                    "shape": "SupplementalContextList"
<<<<<<< HEAD
=======
                },
                "customizationArn": { 
                    "shape": "ResourceArn"
>>>>>>> 719b2821
                }
            }
        },
        "GenerateCompletionsRequestMaxResultsInteger": {
            "type": "integer",
            "box": true,
            "max": 10,
            "min": 1
        },
        "GenerateCompletionsRequestNextTokenString": {
            "type": "string",
            "max": 2048,
            "min": 0,
            "pattern": "(?:[A-Za-z0-9\\+/]{4})*(?:[A-Za-z0-9\\+/]{2}\\=\\=|[A-Za-z0-9\\+/]{3}\\=)?"
        },
        "GenerateCompletionsResponse": {
            "type": "structure",
            "members": {
                "completions": { "shape": "Completions" },
                "nextToken": { "shape": "String" }
            }
        },
        "GetCodeAnalysisRequest": {
            "type": "structure",
            "required": ["jobId"],
            "members": {
                "jobId": { "shape": "GetCodeAnalysisRequestJobIdString" }
            }
        },
        "GetCodeAnalysisRequestJobIdString": {
            "type": "string",
            "max": 256,
            "min": 1
        },
        "GetCodeAnalysisResponse": {
            "type": "structure",
            "required": ["status"],
            "members": {
                "status": { "shape": "CodeAnalysisStatus" },
                "errorMessage": { "shape": "String" }
            }
        },
        "IdempotencyToken": {
            "type": "string",
            "max": 256,
            "min": 1
        },
        "Import": {
            "type": "structure",
            "members": {
                "statement": { "shape": "ImportStatementString" }
            }
        },
        "ImportStatementString": {
            "type": "string",
            "max": 1024,
            "min": 1,
            "sensitive": true
        },
        "Imports": {
            "type": "list",
            "member": { "shape": "Import" },
            "max": 10,
            "min": 0
        },
        "Integer": {
            "type": "integer",
            "box": true
        },
        "InternalServerException": {
            "type": "structure",
            "required": ["message"],
            "members": {
                "message": { "shape": "String" }
            },
            "exception": true,
            "fault": true,
            "retryable": { "throttling": false }
        },
        "ListAvailableCustomizationsRequest": {
            "type": "structure",
            "members": {
                "maxResults": { "shape": "ListAvailableCustomizationsRequestMaxResultsInteger" },
                "nextToken": { "shape": "Base64EncodedPaginationToken" }
            }
        },
        "ListAvailableCustomizationsRequestMaxResultsInteger": {
            "type": "integer",
            "box": true,
            "max": 100,
            "min": 1
        },
        "ListAvailableCustomizationsResponse": {
            "type": "structure",
            "required": ["customizations"],
            "members": {
                "customizations": { "shape": "Customizations" },
                "nextToken": { "shape": "Base64EncodedPaginationToken" }
            }
        },
        "ListCodeAnalysisFindingsRequest": {
            "type": "structure",
            "required": ["jobId", "codeAnalysisFindingsSchema"],
            "members": {
                "jobId": { "shape": "ListCodeAnalysisFindingsRequestJobIdString" },
                "nextToken": { "shape": "PaginationToken" },
                "codeAnalysisFindingsSchema": { "shape": "CodeAnalysisFindingsSchema" }
            }
        },
        "ListCodeAnalysisFindingsRequestJobIdString": {
            "type": "string",
            "max": 256,
            "min": 1
        },
        "ListCodeAnalysisFindingsResponse": {
            "type": "structure",
            "required": ["codeAnalysisFindings"],
            "members": {
                "nextToken": { "shape": "PaginationToken" },
                "codeAnalysisFindings": { "shape": "String" }
            }
        },
        "PaginationToken": {
            "type": "string",
            "max": 2048,
            "min": 1,
            "pattern": "\\S+"
        },
        "PreSignedUrl": {
            "type": "string",
            "max": 2048,
            "min": 1
        },
        "ProgrammingLanguage": {
            "type": "structure",
            "required": ["languageName"],
            "members": {
                "languageName": { "shape": "ProgrammingLanguageLanguageNameString" }
            }
        },
        "ProgrammingLanguageLanguageNameString": {
            "type": "string",
            "max": 128,
            "min": 1,
            "pattern": "(python|javascript|java|csharp|typescript|c|cpp|go|kotlin|php|ruby|rust|scala|shell|sql)"
        },
        "PutTelemetryEventRequest": {
            "type": "structure",
            "members": {
                "clientToken": {
                    "shape": "IdempotencyToken",
                    "idempotencyToken": true
                },
                "telemetryEvent": { "shape": "TelemetryEvent" }
            }
        },
        "PutTelemetryEventResponse": {
            "type": "structure",
            "members": {}
        },
        "RecommendationsWithReferencesPreference": {
            "type": "string",
            "enum": ["BLOCK", "ALLOW"]
        },
        "Reference": {
            "type": "structure",
            "members": {
                "licenseName": { "shape": "ReferenceLicenseNameString" },
                "repository": { "shape": "ReferenceRepositoryString" },
                "url": { "shape": "ReferenceUrlString" },
                "recommendationContentSpan": { "shape": "Span" }
            }
        },
        "ReferenceLicenseNameString": {
            "type": "string",
            "max": 1024,
            "min": 1
        },
        "ReferenceRepositoryString": {
            "type": "string",
            "max": 1024,
            "min": 1
        },
        "ReferenceTrackerConfiguration": {
            "type": "structure",
            "required": ["recommendationsWithReferences"],
            "members": {
                "recommendationsWithReferences": { "shape": "RecommendationsWithReferencesPreference" }
            }
        },
        "ReferenceUrlString": {
            "type": "string",
            "max": 1024,
            "min": 1
        },
        "References": {
            "type": "list",
            "member": { "shape": "Reference" },
            "max": 10,
            "min": 0
        },
        "ResourceArn": {
            "type": "string",
            "max": 1224,
            "min": 0
        },
        "ResourceNotFoundException": {
            "type": "structure",
            "required": ["message"],
            "members": {
                "message": { "shape": "String" }
            },
            "exception": true
        },
        "Span": {
            "type": "structure",
            "members": {
                "start": { "shape": "SpanStartInteger" },
                "end": { "shape": "SpanEndInteger" }
            }
        },
        "SpanEndInteger": {
            "type": "integer",
            "box": true,
            "min": 0
        },
        "SpanStartInteger": {
            "type": "integer",
            "box": true,
            "min": 0
        },
        "StartCodeAnalysisRequest": {
            "type": "structure",
            "required": ["artifacts", "programmingLanguage"],
            "members": {
                "artifacts": { "shape": "ArtifactMap" },
                "programmingLanguage": { "shape": "ProgrammingLanguage" },
                "clientToken": {
                    "shape": "StartCodeAnalysisRequestClientTokenString",
                    "idempotencyToken": true
                }
            }
        },
        "StartCodeAnalysisRequestClientTokenString": {
            "type": "string",
            "max": 256,
            "min": 1
        },
        "StartCodeAnalysisResponse": {
            "type": "structure",
            "required": ["jobId", "status"],
            "members": {
                "jobId": { "shape": "StartCodeAnalysisResponseJobIdString" },
                "status": { "shape": "CodeAnalysisStatus" },
                "errorMessage": { "shape": "String" }
            }
        },
        "StartCodeAnalysisResponseJobIdString": {
            "type": "string",
            "max": 256,
            "min": 1
        },
        "String": { "type": "string" },
        "SuggestionState": {
            "type": "string",
            "enum": ["ACCEPT", "REJECT", "DISCARD", "EMPTY"]
        },
        "SupplementalContext": {
            "type": "structure",
            "required": ["filePath", "content"],
            "members": {
                "filePath": { "shape": "SupplementalContextFilePathString" },
                "content": { "shape": "SupplementalContextContentString" }
            }
        },
        "SupplementalContextContentString": {
            "type": "string",
            "max": 10240,
            "min": 1,
            "sensitive": true
        },
        "SupplementalContextFilePathString": {
            "type": "string",
            "max": 1024,
            "min": 1,
            "sensitive": true
        },
        "SupplementalContextList": {
            "type": "list",
            "member": { "shape": "SupplementalContext" },
            "max": 5,
            "min": 0
        },
        "TelemetryEvent": {
            "type": "structure",
            "members": {
                "userTriggerDecisionEvent": { "shape": "UserTriggerDecisionEvent" },
                "codeCoverageEvent": { "shape": "CodeCoverageEvent" }
            },
            "union": true
        },
        "ThrottlingException": {
            "type": "structure",
            "required": ["message"],
            "members": {
                "message": { "shape": "String" }
            },
            "exception": true,
            "retryable": { "throttling": false }
        },
        "UUID": {
            "type": "string",
            "max": 36,
            "min": 36
        },
        "UploadId": {
            "type": "string",
            "max": 128,
            "min": 1
        },
        "UserTriggerDecisionEvent": {
            "type": "structure",
            "required": [
                "sessionId",
                "requestId",
                "programmingLanguage",
                "completionType",
                "suggestionState",
                "recommendationLatencyMilliseconds"
            ],
            "members": {
                "sessionId": { "shape": "UUID" },
                "requestId": { "shape": "UUID" },
                "customizationArn": { "shape": "ResourceArn" },
                "programmingLanguage": { "shape": "ProgrammingLanguage" },
                "completionType": { "shape": "CompletionType" },
                "suggestionState": { "shape": "SuggestionState" },
                "recommendationLatencyMilliseconds": { "shape": "Double" }
            }
        },
        "ValidationException": {
            "type": "structure",
            "required": ["message"],
            "members": {
                "message": { "shape": "String" }
            },
            "exception": true
        }
    }
}<|MERGE_RESOLUTION|>--- conflicted
+++ resolved
@@ -330,27 +330,12 @@
             "type": "structure",
             "required": ["fileContext"],
             "members": {
-                "fileContext": {
-                    "shape": "FileContext"
-                },
-                "maxResults": {
-                    "shape": "GenerateCompletionsRequestMaxResultsInteger"
-                },
-                "nextToken": {
-                    "shape": "GenerateCompletionsRequestNextTokenString"
-                },
-                "referenceTrackerConfiguration": {
-                    "shape": "ReferenceTrackerConfiguration"
-                },
-                "supplementalContexts": {
-                    "shape": "SupplementalContextList"
-<<<<<<< HEAD
-=======
-                },
-                "customizationArn": { 
-                    "shape": "ResourceArn"
->>>>>>> 719b2821
-                }
+                "fileContext": { "shape": "FileContext" },
+                "maxResults": { "shape": "GenerateCompletionsRequestMaxResultsInteger" },
+                "nextToken": { "shape": "GenerateCompletionsRequestNextTokenString" },
+                "referenceTrackerConfiguration": { "shape": "ReferenceTrackerConfiguration" },
+                "supplementalContexts": { "shape": "SupplementalContextList" },
+                "customizationArn": { "shape": "ResourceArn" }
             }
         },
         "GenerateCompletionsRequestMaxResultsInteger": {
